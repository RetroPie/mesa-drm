/*
 * \file xf86drmMode.c
 * Header for DRM modesetting interface.
 *
 * \author Jakob Bornecrantz <wallbraker@gmail.com>
 *
 * \par Acknowledgements:
 * Feb 2007, Dave Airlie <airlied@linux.ie>
 */

/*
 * Copyright (c) 2007-2008 Tungsten Graphics, Inc., Cedar Park, Texas.
 * Copyright (c) 2007-2008 Dave Airlie <airlied@linux.ie>
 * Copyright (c) 2007-2008 Jakob Bornecrantz <wallbraker@gmail.com>
 *
 * Permission is hereby granted, free of charge, to any person obtaining a
 * copy of this software and associated documentation files (the "Software"),
 * to deal in the Software without restriction, including without limitation
 * the rights to use, copy, modify, merge, publish, distribute, sublicense,
 * and/or sell copies of the Software, and to permit persons to whom the
 * Software is furnished to do so, subject to the following conditions:
 *
 * The above copyright notice and this permission notice shall be included in
 * all copies or substantial portions of the Software.
 *
 * THE SOFTWARE IS PROVIDED "AS IS", WITHOUT WARRANTY OF ANY KIND, EXPRESS OR
 * IMPLIED, INCLUDING BUT NOT LIMITED TO THE WARRANTIES OF MERCHANTABILITY,
 * FITNESS FOR A PARTICULAR PURPOSE AND NONINFRINGEMENT. IN NO EVENT SHALL THE
 * AUTHORS OR COPYRIGHT HOLDERS BE LIABLE FOR ANY CLAIM, DAMAGES OR OTHER
 * LIABILITY, WHETHER IN AN ACTION OF CONTRACT, TORT OR OTHERWISE, ARISING
 * FROM, OUT OF OR IN CONNECTION WITH THE SOFTWARE OR THE USE OR OTHER DEALINGS
 * IN THE SOFTWARE.
 *
 */

/*
 * TODO the types we are after are defined in diffrent headers on diffrent
 * platforms find which headers to include to get uint32_t
 */
#include <stdint.h>
#include <sys/ioctl.h>
#include <stdio.h>

#include "xf86drmMode.h"
#include "xf86drm.h"
#include <drm.h>
#include <string.h>
#include <dirent.h>
#include <unistd.h>
#include <errno.h>

#define U642VOID(x) ((void *)(unsigned long)(x))
#define VOID2U64(x) ((uint64_t)(unsigned long)(x))

/*
 * Util functions
 */

void* drmAllocCpy(void *array, int count, int entry_size)
{
	char *r;
	int i;

	if (!count || !array || !entry_size)
		return 0;

	if (!(r = drmMalloc(count*entry_size)))
		return 0;

	for (i = 0; i < count; i++)
		memcpy(r+(entry_size*i), array+(entry_size*i), entry_size);

	return r;
}

/*
 * A couple of free functions.
 */

void drmModeFreeModeInfo(drmModeModeInfoPtr ptr)
{
	if (!ptr)
		return;

	drmFree(ptr);
}

void drmModeFreeResources(drmModeResPtr ptr)
{
	if (!ptr)
		return;

	drmFree(ptr);

}

void drmModeFreeFB(drmModeFBPtr ptr)
{
	if (!ptr)
		return;

	/* we might add more frees later. */
	drmFree(ptr);
}

void drmModeFreeCrtc(drmModeCrtcPtr ptr)
{
	if (!ptr)
		return;

	drmFree(ptr);

}

void drmModeFreeConnector(drmModeConnectorPtr ptr)
{
	if (!ptr)
		return;

	drmFree(ptr->modes);
	drmFree(ptr);

}

void drmModeFreeEncoder(drmModeEncoderPtr ptr)
{
	drmFree(ptr);
}

/*
 * ModeSetting functions.
 */

drmModeResPtr drmModeGetResources(int fd)
{
	struct drm_mode_card_res res;
	drmModeResPtr r = 0;

	memset(&res, 0, sizeof(struct drm_mode_card_res));

	if (drmIoctl(fd, DRM_IOCTL_MODE_GETRESOURCES, &res))
		return 0;

	if (res.count_fbs)
		res.fb_id_ptr = VOID2U64(drmMalloc(res.count_fbs*sizeof(uint32_t)));
	if (res.count_crtcs)
		res.crtc_id_ptr = VOID2U64(drmMalloc(res.count_crtcs*sizeof(uint32_t)));
	if (res.count_connectors)
		res.connector_id_ptr = VOID2U64(drmMalloc(res.count_connectors*sizeof(uint32_t)));
	if (res.count_encoders)
		res.encoder_id_ptr = VOID2U64(drmMalloc(res.count_encoders*sizeof(uint32_t)));

	if (drmIoctl(fd, DRM_IOCTL_MODE_GETRESOURCES, &res)) {
		r = NULL;
		goto err_allocs;
	}

	/*
	 * return
	 */


	if (!(r = drmMalloc(sizeof(*r))))
		return 0;

	r->min_width     = res.min_width;
	r->max_width     = res.max_width;
	r->min_height    = res.min_height;
	r->max_height    = res.max_height;
	r->count_fbs     = res.count_fbs;
	r->count_crtcs   = res.count_crtcs;
	r->count_connectors = res.count_connectors;
	r->count_encoders = res.count_encoders;
	/* TODO we realy should test if these allocs fails. */
	r->fbs           = drmAllocCpy(U642VOID(res.fb_id_ptr), res.count_fbs, sizeof(uint32_t));
	r->crtcs         = drmAllocCpy(U642VOID(res.crtc_id_ptr), res.count_crtcs, sizeof(uint32_t));
	r->connectors       = drmAllocCpy(U642VOID(res.connector_id_ptr), res.count_connectors, sizeof(uint32_t));
	r->encoders      = drmAllocCpy(U642VOID(res.encoder_id_ptr), res.count_encoders, sizeof(uint32_t));

err_allocs:
	drmFree(U642VOID(res.fb_id_ptr));
	drmFree(U642VOID(res.crtc_id_ptr));
	drmFree(U642VOID(res.connector_id_ptr));
	drmFree(U642VOID(res.encoder_id_ptr));

	return r;
}

int drmModeAddFB(int fd, uint32_t width, uint32_t height, uint8_t depth,
                 uint8_t bpp, uint32_t pitch, uint32_t bo_handle,
		 uint32_t *buf_id)
{
	struct drm_mode_fb_cmd f;
	int ret;

	f.width  = width;
	f.height = height;
	f.pitch  = pitch;
	f.bpp    = bpp;
	f.depth  = depth;
	f.handle = bo_handle;

	if ((ret = drmIoctl(fd, DRM_IOCTL_MODE_ADDFB, &f)))
		return ret;

	*buf_id = f.fb_id;
	return 0;
}

int drmModeRmFB(int fd, uint32_t bufferId)
{
	return drmIoctl(fd, DRM_IOCTL_MODE_RMFB, &bufferId);


}

drmModeFBPtr drmModeGetFB(int fd, uint32_t buf)
{
	struct drm_mode_fb_cmd info;
	drmModeFBPtr r;

	info.fb_id = buf;

	if (drmIoctl(fd, DRM_IOCTL_MODE_GETFB, &info))
		return NULL;

	if (!(r = drmMalloc(sizeof(*r))))
		return NULL;

	r->fb_id = info.fb_id;
	r->width = info.width;
	r->height = info.height;
	r->pitch = info.pitch;
	r->bpp = info.bpp;
	r->handle = info.handle;
	r->depth = info.depth;

	return r;
}


/*
 * Crtc functions
 */

drmModeCrtcPtr drmModeGetCrtc(int fd, uint32_t crtcId)
{
	struct drm_mode_crtc crtc;
	drmModeCrtcPtr r;

	crtc.crtc_id = crtcId;

	if (drmIoctl(fd, DRM_IOCTL_MODE_GETCRTC, &crtc))
		return 0;

	/*
	 * return
	 */

	if (!(r = drmMalloc(sizeof(*r))))
		return 0;

	r->crtc_id         = crtc.crtc_id;
	r->x               = crtc.x;
	r->y               = crtc.y;
	r->mode_valid      = crtc.mode_valid;
	if (r->mode_valid)
		memcpy(&r->mode, &crtc.mode, sizeof(struct drm_mode_modeinfo));
	r->buffer_id       = crtc.fb_id;
	r->gamma_size      = crtc.gamma_size;
	return r;
}


int drmModeSetCrtc(int fd, uint32_t crtcId, uint32_t bufferId,
                   uint32_t x, uint32_t y, uint32_t *connectors, int count,
		   drmModeModeInfoPtr mode)
{
	struct drm_mode_crtc crtc;

	crtc.x             = x;
	crtc.y             = y;
	crtc.crtc_id       = crtcId;
	crtc.fb_id         = bufferId;
	crtc.set_connectors_ptr = VOID2U64(connectors);
	crtc.count_connectors = count;
	if (mode) {
	  memcpy(&crtc.mode, mode, sizeof(struct drm_mode_modeinfo));
	  crtc.mode_valid = 1;
	} else
	  crtc.mode_valid = 0;

	return drmIoctl(fd, DRM_IOCTL_MODE_SETCRTC, &crtc);
}

/*
 * Cursor manipulation
 */

int drmModeSetCursor(int fd, uint32_t crtcId, uint32_t bo_handle, uint32_t width, uint32_t height)
{
	struct drm_mode_cursor arg;

	arg.flags = DRM_MODE_CURSOR_BO;
	arg.crtc_id = crtcId;
	arg.width = width;
	arg.height = height;
	arg.handle = bo_handle;

	return drmIoctl(fd, DRM_IOCTL_MODE_CURSOR, &arg);
}

int drmModeMoveCursor(int fd, uint32_t crtcId, int x, int y)
{
	struct drm_mode_cursor arg;

	arg.flags = DRM_MODE_CURSOR_MOVE;
	arg.crtc_id = crtcId;
	arg.x = x;
	arg.y = y;

	return drmIoctl(fd, DRM_IOCTL_MODE_CURSOR, &arg);
}

/*
 * Encoder get
 */
drmModeEncoderPtr drmModeGetEncoder(int fd, uint32_t encoder_id)
{
	struct drm_mode_get_encoder enc;
	drmModeEncoderPtr r = NULL;

	enc.encoder_id = encoder_id;
	enc.encoder_type = 0;
	enc.possible_crtcs = 0;
	enc.possible_clones = 0;

	if (drmIoctl(fd, DRM_IOCTL_MODE_GETENCODER, &enc))
		return 0;

	if (!(r = drmMalloc(sizeof(*r))))
		return 0;

	r->encoder_id = enc.encoder_id;
	r->crtc_id = enc.crtc_id;
	r->encoder_type = enc.encoder_type;
	r->possible_crtcs = enc.possible_crtcs;
	r->possible_clones = enc.possible_clones;

	return r;
}

/*
 * Connector manipulation
 */

drmModeConnectorPtr drmModeGetConnector(int fd, uint32_t connector_id)
{
	struct drm_mode_get_connector conn;
	drmModeConnectorPtr r = NULL;

	conn.connector_id = connector_id;
	conn.connector_type_id = 0;
	conn.connector_type  = 0;
	conn.count_modes  = 0;
	conn.modes_ptr    = 0;
	conn.count_props  = 0;
	conn.props_ptr    = 0;
	conn.prop_values_ptr = 0;
	conn.count_encoders  = 0;
	conn.encoders_ptr = 0;

	if (drmIoctl(fd, DRM_IOCTL_MODE_GETCONNECTOR, &conn))
		return 0;

	if (conn.count_props) {
		conn.props_ptr = VOID2U64(drmMalloc(conn.count_props*sizeof(uint32_t)));
		conn.prop_values_ptr = VOID2U64(drmMalloc(conn.count_props*sizeof(uint64_t)));
	}

	if (conn.count_modes)
		conn.modes_ptr = VOID2U64(drmMalloc(conn.count_modes*sizeof(struct drm_mode_modeinfo)));

	if (conn.count_encoders)
		conn.encoders_ptr = VOID2U64(drmMalloc(conn.count_encoders*sizeof(uint32_t)));

	if (drmIoctl(fd, DRM_IOCTL_MODE_GETCONNECTOR, &conn))
		goto err_allocs;

	if(!(r = drmMalloc(sizeof(*r)))) {
		goto err_allocs;
	}

	r->connector_id = conn.connector_id;
	r->encoder_id = conn.encoder_id;
	r->connection   = conn.connection;
	r->mmWidth      = conn.mm_width;
	r->mmHeight     = conn.mm_height;
	/* convert subpixel from kernel to userspace */
	r->subpixel     = conn.subpixel + 1;
	r->count_modes  = conn.count_modes;
	/* TODO we should test if these alloc & cpy fails. */
	r->count_props  = conn.count_props;
	r->props        = drmAllocCpy(U642VOID(conn.props_ptr), conn.count_props, sizeof(uint32_t));
	r->prop_values  = drmAllocCpy(U642VOID(conn.prop_values_ptr), conn.count_props, sizeof(uint64_t));
	r->modes        = drmAllocCpy(U642VOID(conn.modes_ptr), conn.count_modes, sizeof(struct drm_mode_modeinfo));
	r->count_encoders = conn.count_encoders;
	r->encoders     = drmAllocCpy(U642VOID(conn.encoders_ptr), conn.count_encoders, sizeof(uint32_t));
	r->connector_type  = conn.connector_type;
	r->connector_type_id = conn.connector_type_id;

	if (!r->props || !r->prop_values || !r->modes || !r->encoders)
		goto err_allocs;

err_allocs:
	drmFree(U642VOID(conn.prop_values_ptr));
	drmFree(U642VOID(conn.props_ptr));
	drmFree(U642VOID(conn.modes_ptr));
	drmFree(U642VOID(conn.encoders_ptr));

	return r;
}

int drmModeAttachMode(int fd, uint32_t connector_id, drmModeModeInfoPtr mode_info)
{
	struct drm_mode_mode_cmd res;

	memcpy(&res.mode, mode_info, sizeof(struct drm_mode_modeinfo));
	res.connector_id = connector_id;

	return drmIoctl(fd, DRM_IOCTL_MODE_ATTACHMODE, &res);
}

int drmModeDetachMode(int fd, uint32_t connector_id, drmModeModeInfoPtr mode_info)
{
	struct drm_mode_mode_cmd res;

	memcpy(&res.mode, mode_info, sizeof(struct drm_mode_modeinfo));
	res.connector_id = connector_id;

	return drmIoctl(fd, DRM_IOCTL_MODE_DETACHMODE, &res);
}


drmModePropertyPtr drmModeGetProperty(int fd, uint32_t property_id)
{
	struct drm_mode_get_property prop;
	drmModePropertyPtr r;

	prop.prop_id = property_id;
	prop.count_enum_blobs = 0;
	prop.count_values = 0;
	prop.flags = 0;
	prop.enum_blob_ptr = 0;
	prop.values_ptr = 0;

	if (drmIoctl(fd, DRM_IOCTL_MODE_GETPROPERTY, &prop))
		return 0;

	if (prop.count_values)
		prop.values_ptr = VOID2U64(drmMalloc(prop.count_values * sizeof(uint64_t)));

	if (prop.count_enum_blobs && (prop.flags & DRM_MODE_PROP_ENUM))
		prop.enum_blob_ptr = VOID2U64(drmMalloc(prop.count_enum_blobs * sizeof(struct drm_mode_property_enum)));

	if (prop.count_enum_blobs && (prop.flags & DRM_MODE_PROP_BLOB)) {
		prop.values_ptr = VOID2U64(drmMalloc(prop.count_enum_blobs * sizeof(uint32_t)));
		prop.enum_blob_ptr = VOID2U64(drmMalloc(prop.count_enum_blobs * sizeof(uint32_t)));
	}

	if (drmIoctl(fd, DRM_IOCTL_MODE_GETPROPERTY, &prop)) {
		r = NULL;
		goto err_allocs;
	}

	if (!(r = drmMalloc(sizeof(*r))))
		return NULL;

	r->prop_id = prop.prop_id;
	r->count_values = prop.count_values;

	r->flags = prop.flags;
	if (prop.count_values)
		r->values = drmAllocCpy(U642VOID(prop.values_ptr), prop.count_values, sizeof(uint64_t));
	if (prop.flags & DRM_MODE_PROP_ENUM) {
		r->count_enums = prop.count_enum_blobs;
		r->enums = drmAllocCpy(U642VOID(prop.enum_blob_ptr), prop.count_enum_blobs, sizeof(struct drm_mode_property_enum));
	} else if (prop.flags & DRM_MODE_PROP_BLOB) {
		r->values = drmAllocCpy(U642VOID(prop.values_ptr), prop.count_enum_blobs, sizeof(uint32_t));
		r->blob_ids = drmAllocCpy(U642VOID(prop.enum_blob_ptr), prop.count_enum_blobs, sizeof(uint32_t));
		r->count_blobs = prop.count_enum_blobs;
	}
	strncpy(r->name, prop.name, DRM_PROP_NAME_LEN);
	r->name[DRM_PROP_NAME_LEN-1] = 0;

err_allocs:
	drmFree(U642VOID(prop.values_ptr));
	drmFree(U642VOID(prop.enum_blob_ptr));

	return r;
}

void drmModeFreeProperty(drmModePropertyPtr ptr)
{
	if (!ptr)
		return;

	drmFree(ptr->values);
	drmFree(ptr->enums);
	drmFree(ptr);
}

drmModePropertyBlobPtr drmModeGetPropertyBlob(int fd, uint32_t blob_id)
{
	struct drm_mode_get_blob blob;
	drmModePropertyBlobPtr r;

	blob.length = 0;
	blob.data = 0;
	blob.blob_id = blob_id;

	if (drmIoctl(fd, DRM_IOCTL_MODE_GETPROPBLOB, &blob))
		return NULL;

	if (blob.length)
		blob.data = VOID2U64(drmMalloc(blob.length));

	if (drmIoctl(fd, DRM_IOCTL_MODE_GETPROPBLOB, &blob)) {
		r = NULL;
		goto err_allocs;
	}

	if (!(r = drmMalloc(sizeof(*r))))
		return NULL;

	r->id = blob.blob_id;
	r->length = blob.length;
	r->data = drmAllocCpy(U642VOID(blob.data), 1, blob.length);

err_allocs:
	drmFree(U642VOID(blob.data));
	return r;
}

void drmModeFreePropertyBlob(drmModePropertyBlobPtr ptr)
{
	if (!ptr)
		return;

	drmFree(ptr->data);
	drmFree(ptr);
}

int drmModeConnectorSetProperty(int fd, uint32_t connector_id, uint32_t property_id,
			     uint64_t value)
{
	struct drm_mode_connector_set_property osp;
	int ret;

	osp.connector_id = connector_id;
	osp.prop_id = property_id;
	osp.value = value;

	if ((ret = drmIoctl(fd, DRM_IOCTL_MODE_SETPROPERTY, &osp)))
		return ret;

	return 0;
}

/*
 * checks if a modesetting capable driver has attached to the pci id
 * returns 0 if modesetting supported.
 *  -EINVAL or invalid bus id
 *  -ENOSYS if no modesetting support
*/
int drmCheckModesettingSupported(const char *busid)
{
#ifdef __linux__
	char pci_dev_dir[1024];
	int domain, bus, dev, func;
	DIR *sysdir;
	struct dirent *dent;
	int found = 0, ret;

	ret = sscanf(busid, "pci:%04x:%02x:%02x.%d", &domain, &bus, &dev, &func);
	if (ret != 4)
		return -EINVAL;

	sprintf(pci_dev_dir, "/sys/bus/pci/devices/%04x:%02x:%02x.%d/drm",
		domain, bus, dev, func);

	sysdir = opendir(pci_dev_dir);
	if (sysdir) {
		dent = readdir(sysdir);
		while (dent) {
			if (!strncmp(dent->d_name, "controlD", 8)) {
				found = 1;
				break;
			}

			dent = readdir(sysdir);
		}
		closedir(sysdir);
		if (found)
			return 0;
	}

	sprintf(pci_dev_dir, "/sys/bus/pci/devices/%04x:%02x:%02x.%d/",
		domain, bus, dev, func);

	sysdir = opendir(pci_dev_dir);
	if (!sysdir)
		return -EINVAL;

	dent = readdir(sysdir);
	while (dent) {
		if (!strncmp(dent->d_name, "drm:controlD", 12)) {
			found = 1;
			break;
		}

		dent = readdir(sysdir);
	}

	closedir(sysdir);
	if (found)
		return 0;
#endif
	return -ENOSYS;

}

int drmModeCrtcGetGamma(int fd, uint32_t crtc_id, uint32_t size,
			uint16_t *red, uint16_t *green, uint16_t *blue)
{
	int ret;
	struct drm_mode_crtc_lut l;

	l.crtc_id = crtc_id;
	l.gamma_size = size;
	l.red = VOID2U64(red);
	l.green = VOID2U64(green);
	l.blue = VOID2U64(blue);

	if ((ret = drmIoctl(fd, DRM_IOCTL_MODE_GETGAMMA, &l)))
		return ret;

	return 0;
}

int drmModeCrtcSetGamma(int fd, uint32_t crtc_id, uint32_t size,
			uint16_t *red, uint16_t *green, uint16_t *blue)
{
	int ret;
	struct drm_mode_crtc_lut l;

	l.crtc_id = crtc_id;
	l.gamma_size = size;
	l.red = VOID2U64(red);
	l.green = VOID2U64(green);
	l.blue = VOID2U64(blue);

	if ((ret = drmIoctl(fd, DRM_IOCTL_MODE_SETGAMMA, &l)))
		return ret;

	return 0;
}

<<<<<<< HEAD
int drmHandleEvent(int fd, drmEventContextPtr evctx)
{
	char buffer[1024];
	int len, i;
	struct drm_event *e;
	struct drm_event_vblank *vblank;
	
	/* The DRM read semantics guarantees that we always get only
	 * complete events. */

	len = read(fd, buffer, sizeof buffer);
	if (len == 0)
		return 0;
	if (len < sizeof *e)
		return -1;

	i = 0;
	while (i < len) {
		e = (struct drm_event *) &buffer[i];
		switch (e->type) {
		case DRM_EVENT_VBLANK:
			if (evctx->version < 1 ||
			    evctx->vblank_handler == NULL)
				break;
			vblank = (struct drm_event_vblank *) e;
			evctx->vblank_handler(fd,
					      vblank->sequence, 
					      vblank->tv_sec,
					      vblank->tv_usec,
					      U642VOID (vblank->user_data));
			break;
			
		default:
			break;
		}
		i += e->length;
	}

	return 0;
}
=======
int drmModePageFlip(int fd, uint32_t crtc_id, uint32_t fb_id, void *user_data)
{
	struct drm_mode_page_flip flip;

	flip.fb_id = fb_id;
	flip.crtc_id = crtc_id;
	flip.user_data = VOID2U64(user_data);
	flip.flags = 0;

	return drmIoctl(fd, DRM_IOCTL_MODE_PAGE_FLIP, &flip);
}
>>>>>>> a6196a85
<|MERGE_RESOLUTION|>--- conflicted
+++ resolved
@@ -666,7 +666,6 @@
 	return 0;
 }
 
-<<<<<<< HEAD
 int drmHandleEvent(int fd, drmEventContextPtr evctx)
 {
 	char buffer[1024];
@@ -707,7 +706,7 @@
 
 	return 0;
 }
-=======
+
 int drmModePageFlip(int fd, uint32_t crtc_id, uint32_t fb_id, void *user_data)
 {
 	struct drm_mode_page_flip flip;
@@ -718,5 +717,4 @@
 	flip.flags = 0;
 
 	return drmIoctl(fd, DRM_IOCTL_MODE_PAGE_FLIP, &flip);
-}
->>>>>>> a6196a85
+}