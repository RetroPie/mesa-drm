--- conflicted
+++ resolved
@@ -451,11 +451,7 @@
 		d = div(i, width);
 		fb_ptr[i] = 0x00130502 * (d.quot >> 6) + 0x000a1120 * (d.rem >> 6);
 	}
-<<<<<<< HEAD
 	drm_intel_gem_bo_unmap_gtt(bo);
-=======
-	drm_intel_gem_bo_unmap(bo);
->>>>>>> a6196a85
 
 	*bo_out = bo;
 	*stride_out = stride;
@@ -614,7 +610,7 @@
 			event.frame, event.tv_sec % 100,
 			event.tv_usec / 1000);
 
-		c = (struct connector *) (long) event.base.user_data;
+		c = (struct connector *) (long) event.user_data;
 		if (c->fb_id == fb_id)
 			new_fb_id = other_fb_id;
 		else
