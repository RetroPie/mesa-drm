--- conflicted
+++ resolved
@@ -796,566 +796,6 @@
 #define DRM_DEBUG_RELOCATION	0
 #endif
 
-<<<<<<< HEAD
-#ifdef I915_HAVE_BUFFER
-
-struct i915_relocatee_info {
-	struct drm_buffer_object *buf;
-	unsigned long offset;
-	u32 *data_page;
-	unsigned page_offset;
-	struct drm_bo_kmap_obj kmap;
-	int is_iomem;
-	int idle;
-	int evicted;
-};
-
-struct drm_i915_validate_buffer {
-	struct drm_buffer_object *buffer;
-	struct drm_bo_info_rep rep;
-	int presumed_offset_correct;
-	void __user *data;
-	int ret;
-};
-
-static void i915_dereference_buffers_locked(struct drm_i915_validate_buffer *buffers,
-					    unsigned num_buffers)
-{
-	while (num_buffers--)
-		drm_bo_usage_deref_locked(&buffers[num_buffers].buffer);
-}
-
-int i915_apply_reloc(struct drm_file *file_priv, int num_buffers,
-		     struct drm_i915_validate_buffer *buffers,
-		     struct i915_relocatee_info *relocatee,
-		     uint32_t *reloc)
-{
-	unsigned index;
-	unsigned long new_cmd_offset;
-	u32 val;
-	int ret, i;
-	int buf_index = -1;
-
-	/*
-	 * FIXME: O(relocs * buffers) complexity.
-	 */
-
-	for (i = 0; i <= num_buffers; i++)
-		if (buffers[i].buffer)
-			if (reloc[2] == buffers[i].buffer->base.hash.key)
-				buf_index = i;
-
-	if (buf_index == -1) {
-		DRM_ERROR("Illegal relocation buffer %08X\n", reloc[2]);
-		return -EINVAL;
-	}
-
-	/*
-	 * Short-circuit relocations that were correctly
-	 * guessed by the client
-	 */
-	if (buffers[buf_index].presumed_offset_correct && !DRM_DEBUG_RELOCATION)
-		return 0;
-
-	new_cmd_offset = reloc[0];
-	if (!relocatee->data_page ||
-	    !drm_bo_same_page(relocatee->offset, new_cmd_offset)) {
-		drm_bo_kunmap(&relocatee->kmap);
-		relocatee->data_page = NULL;
-		relocatee->offset = new_cmd_offset;
-		
-		if (unlikely(!relocatee->idle)) {
-			ret = drm_bo_wait(relocatee->buf, 0, 0, 0);
-			if (ret)
-				return ret;
-			relocatee->idle = 1;
-		}
-
-		ret = drm_bo_kmap(relocatee->buf, new_cmd_offset >> PAGE_SHIFT,
-				  1, &relocatee->kmap);
-		if (ret) {
-			DRM_ERROR("Could not map command buffer to apply relocs\n %08lx", new_cmd_offset);
-			return ret;
-		}
-		relocatee->data_page = drm_bmo_virtual(&relocatee->kmap,
-						       &relocatee->is_iomem);
-		relocatee->page_offset = (relocatee->offset & PAGE_MASK);
-		
-		if (!relocatee->evicted && 
-		    relocatee->buf->mem.flags & DRM_BO_FLAG_CACHED_MAPPED) {
-		    drm_bo_evict_cached(relocatee->buf);
-		    relocatee->evicted = 1;
-		}
-	}
-
-	val = buffers[buf_index].buffer->offset;
-	index = (reloc[0] - relocatee->page_offset) >> 2;
-
-	/* add in validate */
-	val = val + reloc[1];
-
-	if (DRM_DEBUG_RELOCATION) {
-		if (buffers[buf_index].presumed_offset_correct &&
-		    relocatee->data_page[index] != val) {
-			DRM_DEBUG ("Relocation mismatch source %d target %d buffer %d user %08x kernel %08x\n",
-				   reloc[0], reloc[1], buf_index, relocatee->data_page[index], val);
-		}
-	}
-
-	if (relocatee->is_iomem)
-		iowrite32(val, relocatee->data_page + index);
-	else
-		relocatee->data_page[index] = val;
-	return 0;
-}
-
-int i915_process_relocs(struct drm_file *file_priv,
-			uint32_t buf_handle,
-			uint32_t __user **reloc_user_ptr,
-			struct i915_relocatee_info *relocatee,
-			struct drm_i915_validate_buffer *buffers,
-			uint32_t num_buffers)
-{
-	int ret, reloc_stride;
-	uint32_t cur_offset;
-	uint32_t reloc_count;
-	uint32_t reloc_type;
-	uint32_t reloc_buf_size;
-	uint32_t *reloc_buf = NULL;
-	int i;
-
-	/* do a copy from user from the user ptr */
-	ret = get_user(reloc_count, *reloc_user_ptr);
-	if (ret) {
-		DRM_ERROR("Could not map relocation buffer.\n");
-		goto out;
-	}
-
-	ret = get_user(reloc_type, (*reloc_user_ptr)+1);
-	if (ret) {
-		DRM_ERROR("Could not map relocation buffer.\n");
-		goto out;
-	}
-
-	if (reloc_type != 0) {
-		DRM_ERROR("Unsupported relocation type requested\n");
-		ret = -EINVAL;
-		goto out;
-	}
-
-	reloc_buf_size = (I915_RELOC_HEADER + (reloc_count * I915_RELOC0_STRIDE)) * sizeof(uint32_t);
-	reloc_buf = kmalloc(reloc_buf_size, GFP_KERNEL);
-	if (!reloc_buf) {
-		DRM_ERROR("Out of memory for reloc buffer\n");
-		ret = -ENOMEM;
-		goto out;
-	}
-
-	if (copy_from_user(reloc_buf, *reloc_user_ptr, reloc_buf_size)) {
-		ret = -EFAULT;
-		goto out;
-	}
-
-	/* get next relocate buffer handle */
-	*reloc_user_ptr = (uint32_t *)*(unsigned long *)&reloc_buf[2];
-
-	reloc_stride = I915_RELOC0_STRIDE * sizeof(uint32_t); /* may be different for other types of relocs */
-
-	DRM_DEBUG("num relocs is %d, next is %p\n", reloc_count, *reloc_user_ptr);
-
-	for (i = 0; i < reloc_count; i++) {
-		cur_offset = I915_RELOC_HEADER + (i * I915_RELOC0_STRIDE);
-		  
-		ret = i915_apply_reloc(file_priv, num_buffers, buffers,
-				       relocatee, reloc_buf + cur_offset);
-		if (ret)
-			goto out;
-	}
-
-out:
-	if (reloc_buf)
-		kfree(reloc_buf);
-
-	if (relocatee->data_page) {		
-		drm_bo_kunmap(&relocatee->kmap);
-		relocatee->data_page = NULL;
-	}
-
-	return ret;
-}
-
-static int i915_exec_reloc(struct drm_file *file_priv, drm_handle_t buf_handle,
-			   uint32_t __user *reloc_user_ptr,
-			   struct drm_i915_validate_buffer *buffers,
-			   uint32_t buf_count)
-{
-	struct drm_device *dev = file_priv->minor->dev;
-	struct i915_relocatee_info relocatee;
-	int ret = 0;
-	int b;
-
-	/*
-	 * Short circuit relocations when all previous
-	 * buffers offsets were correctly guessed by
-	 * the client
-	 */
-	if (!DRM_DEBUG_RELOCATION) {
-		for (b = 0; b < buf_count; b++)
-			if (!buffers[b].presumed_offset_correct)
-				break;
-	
-		if (b == buf_count)
-			return 0;
-	}
-
-	memset(&relocatee, 0, sizeof(relocatee));
-
-	mutex_lock(&dev->struct_mutex);
-	relocatee.buf = drm_lookup_buffer_object(file_priv, buf_handle, 1);
-	mutex_unlock(&dev->struct_mutex);
-	if (!relocatee.buf) {
-		DRM_DEBUG("relocatee buffer invalid %08x\n", buf_handle);
-		ret = -EINVAL;
-		goto out_err;
-	}
-
-	mutex_lock (&relocatee.buf->mutex);
-	while (reloc_user_ptr) {
-		ret = i915_process_relocs(file_priv, buf_handle, &reloc_user_ptr, &relocatee, buffers, buf_count);
-		if (ret) {
-			DRM_ERROR("process relocs failed\n");
-			goto out_err1;
-		}
-	}
-
-out_err1:
-	mutex_unlock (&relocatee.buf->mutex);
-	drm_bo_usage_deref_unlocked(&relocatee.buf);
-out_err:
-	return ret;
-}
-
-static int i915_check_presumed(struct drm_i915_op_arg *arg,
-			       struct drm_buffer_object *bo,
-			       uint32_t __user *data,
-			       int *presumed_ok)
-{
-	struct drm_bo_op_req *req = &arg->d.req;
-	uint32_t hint_offset;
-	uint32_t hint = req->bo_req.hint;
-
-	*presumed_ok = 0;
-
-	if (!(hint & DRM_BO_HINT_PRESUMED_OFFSET))
-		return 0;
-	if (bo->offset == req->bo_req.presumed_offset) {
-		*presumed_ok = 1;
-		return 0;
-	}
-
-	/*
-	 * We need to turn off the HINT_PRESUMED_OFFSET for this buffer in
-	 * the user-space IOCTL argument list, since the buffer has moved,
-	 * we're about to apply relocations and we might subsequently
-	 * hit an -EAGAIN. In that case the argument list will be reused by
-	 * user-space, but the presumed offset is no longer valid.
-	 *
-	 * Needless to say, this is a bit ugly.
-	 */
-
-       	hint_offset = (uint32_t *)&req->bo_req.hint - (uint32_t *)arg;
-	hint &= ~DRM_BO_HINT_PRESUMED_OFFSET;
-	return __put_user(hint, data + hint_offset);
-}
-
-
-/*
- * Validate, add fence and relocate a block of bos from a userspace list
- */
-int i915_validate_buffer_list(struct drm_file *file_priv,
-			      unsigned int fence_class, uint64_t data,
-			      struct drm_i915_validate_buffer *buffers,
-			      uint32_t *num_buffers)
-{
-	struct drm_i915_op_arg arg;
-	struct drm_bo_op_req *req = &arg.d.req;
-	int ret = 0;
-	unsigned buf_count = 0;
-	uint32_t buf_handle;
-	uint32_t __user *reloc_user_ptr;
-	struct drm_i915_validate_buffer *item = buffers;
-
-	do {
-		if (buf_count >= *num_buffers) {
-			DRM_ERROR("Buffer count exceeded %d\n.", *num_buffers);
-			ret = -EINVAL;
-			goto out_err;
-		}
-		item = buffers + buf_count;
-		item->buffer = NULL;
-		item->presumed_offset_correct = 0;
-
-		buffers[buf_count].buffer = NULL;
-
-		if (copy_from_user(&arg, (void __user *)(unsigned long)data, sizeof(arg))) {
-			ret = -EFAULT;
-			goto out_err;
-		}
-
-		ret = 0;
-		if (req->op != drm_bo_validate) {
-			DRM_ERROR
-			    ("Buffer object operation wasn't \"validate\".\n");
-			ret = -EINVAL;
-			goto out_err;
-		}
-		item->ret = 0;
-		item->data = (void __user *) (unsigned long) data;
-
-		buf_handle = req->bo_req.handle;
-		reloc_user_ptr = (uint32_t *)(unsigned long)arg.reloc_ptr;
-
-		if (reloc_user_ptr) {
-			ret = i915_exec_reloc(file_priv, buf_handle, reloc_user_ptr, buffers, buf_count);
-			if (ret)
-				goto out_err;
-			DRM_MEMORYBARRIER();
-		}
-
-		ret = drm_bo_handle_validate(file_priv, req->bo_req.handle,
-					     req->bo_req.flags, req->bo_req.mask,
-					     req->bo_req.hint,
-					     req->bo_req.fence_class, 0,
-					     &item->rep,
-					     &item->buffer);
-
-		if (ret) {
-			DRM_ERROR("error on handle validate %d\n", ret);
-			goto out_err;
-		}
-
-		buf_count++;
-
-		ret = i915_check_presumed(&arg, item->buffer,
-					  (uint32_t __user *)
-					  (unsigned long) data,
-					  &item->presumed_offset_correct);
-		if (ret)
-			goto out_err;
-
-		data = arg.next;
-	} while (data != 0);
-out_err:
-	*num_buffers = buf_count;
-	item->ret = (ret != -EAGAIN) ? ret : 0;
-	return ret;
-}
-
-
-/*
- * Remove all buffers from the unfenced list.
- * If the execbuffer operation was aborted, for example due to a signal,
- * this also make sure that buffers retain their original state and
- * fence pointers.
- * Copy back buffer information to user-space unless we were interrupted
- * by a signal. In which case the IOCTL must be rerun.
- */
-
-static int i915_handle_copyback(struct drm_device *dev,
-				struct drm_i915_validate_buffer *buffers,
-				unsigned int num_buffers, int ret)
-{
-	int err = ret;
-	int i;
-	struct drm_i915_op_arg arg;
-
-	if (ret)
-		drm_putback_buffer_objects(dev);
-
-	if (ret != -EAGAIN) {
-		for (i = 0; i < num_buffers; ++i) {
-			arg.handled = 1;
-			arg.d.rep.ret = buffers->ret;
-			arg.d.rep.bo_info = buffers->rep;
-			if (__copy_to_user(buffers->data, &arg, sizeof(arg)))
-				err = -EFAULT;
-			buffers++;
-		}
-	}
-	return err;
-}
-
-/*
- * Create a fence object, and if that fails, pretend that everything is
- * OK and just idle the GPU.
- */
-
-void i915_fence_or_sync(struct drm_file *file_priv,
-			uint32_t fence_flags,
-			struct drm_fence_arg *fence_arg,
-			struct drm_fence_object **fence_p)
-{
-	struct drm_device *dev = file_priv->minor->dev;
-	int ret;
-	struct drm_fence_object *fence;
-
-	ret = drm_fence_buffer_objects(dev, NULL, fence_flags,
-			 NULL, &fence);
-
-	if (ret) {
-
-		/*
-		 * Fence creation failed.
-		 * Fall back to synchronous operation and idle the engine.
-		 */
-
-		(void) i915_emit_mi_flush(dev, MI_READ_FLUSH);
-		(void) i915_quiescent(dev);
-
-		if (!(fence_flags & DRM_FENCE_FLAG_NO_USER)) {
-
-			/*
-			 * Communicate to user-space that
-			 * fence creation has failed and that
-			 * the engine is idle.
-			 */
-
-			fence_arg->handle = ~0;
-			fence_arg->error = ret;
-		}
-
-		drm_putback_buffer_objects(dev);
-		if (fence_p)
-		    *fence_p = NULL;
-		return;
-	}
-
-	if (!(fence_flags & DRM_FENCE_FLAG_NO_USER)) {
-
-		ret = drm_fence_add_user_object(file_priv, fence,
-						fence_flags &
-						DRM_FENCE_FLAG_SHAREABLE);
-		if (!ret)
-			drm_fence_fill_arg(fence, fence_arg);
-		else {
-			/*
-			 * Fence user object creation failed.
-			 * We must idle the engine here as well, as user-
-			 * space expects a fence object to wait on. Since we
-			 * have a fence object we wait for it to signal
-			 * to indicate engine "sufficiently" idle.
-			 */
-
-			(void) drm_fence_object_wait(fence, 0, 1,
-						     fence->type);
-			drm_fence_usage_deref_unlocked(&fence);
-			fence_arg->handle = ~0;
-			fence_arg->error = ret;
-		}
-	}
-
-	if (fence_p)
-		*fence_p = fence;
-	else if (fence)
-		drm_fence_usage_deref_unlocked(&fence);
-}
-
-
-static int i915_execbuffer(struct drm_device *dev, void *data,
-			   struct drm_file *file_priv)
-{
-	drm_i915_private_t *dev_priv = (drm_i915_private_t *) dev->dev_private;
-	drm_i915_sarea_t *sarea_priv = (drm_i915_sarea_t *)
-		dev_priv->sarea_priv;
-	struct drm_i915_execbuffer *exec_buf = data;
-	struct drm_i915_batchbuffer *batch = &exec_buf->batch;
-	struct drm_fence_arg *fence_arg = &exec_buf->fence_arg;
-	int num_buffers;
-	int ret;
-
-	if (!dev_priv->allow_batchbuffer) {
-		DRM_ERROR("Batchbuffer ioctl disabled\n");
-		return -EINVAL;
-	}
-
-
-	if (batch->num_cliprects && DRM_VERIFYAREA_READ(batch->cliprects,
-							batch->num_cliprects *
-							sizeof(struct drm_clip_rect)))
-		return -EFAULT;
-
-	if (exec_buf->num_buffers > dev_priv->max_validate_buffers)
-		return -EINVAL;
-
-	ret = drm_bo_read_lock(&dev->bm.bm_lock);
-	if (ret)
-		return ret;
-
-	/*
-	 * The cmdbuf_mutex makes sure the validate-submit-fence
-	 * operation is atomic.
-	 */
-
-	ret = mutex_lock_interruptible(&dev_priv->cmdbuf_mutex);
-	if (ret) {
-		drm_bo_read_unlock(&dev->bm.bm_lock);
-		return -EAGAIN;
-	}
-
-	num_buffers = exec_buf->num_buffers;
-
-	if (!dev_priv->val_bufs) {
-		dev_priv->val_bufs =
-			vmalloc(sizeof(struct drm_i915_validate_buffer)*
-				dev_priv->max_validate_buffers);
-	}
-	if (!dev_priv->val_bufs) {
-		drm_bo_read_unlock(&dev->bm.bm_lock);
-		mutex_unlock(&dev_priv->cmdbuf_mutex);
-		return -ENOMEM;
-	}
-
-	/* validate buffer list + fixup relocations */
-	ret = i915_validate_buffer_list(file_priv, 0, exec_buf->ops_list,
-					dev_priv->val_bufs, &num_buffers);
-	if (ret)
-		goto out_err0;
-
-	/* make sure all previous memory operations have passed */
-	DRM_MEMORYBARRIER();
-	drm_agp_chipset_flush(dev);
-
-	/* submit buffer */
-	batch->start = dev_priv->val_bufs[num_buffers-1].buffer->offset;
-
-	DRM_DEBUG("i915 exec batchbuffer, start %x used %d cliprects %d\n",
-		  batch->start, batch->used, batch->num_cliprects);
-
-	ret = i915_dispatch_batchbuffer(dev, batch);
-	if (ret)
-		goto out_err0;
-
-	if (sarea_priv)
-		sarea_priv->last_dispatch = READ_BREADCRUMB(dev_priv);
-
-	i915_fence_or_sync(file_priv, fence_arg->flags, fence_arg, NULL);
-
-out_err0:
-
-	/* handle errors */
-	ret = i915_handle_copyback(dev, dev_priv->val_bufs, num_buffers, ret);
-	mutex_lock(&dev->struct_mutex);
-	i915_dereference_buffers_locked(dev_priv->val_bufs, num_buffers);
-	mutex_unlock(&dev->struct_mutex);
-
-	mutex_unlock(&dev_priv->cmdbuf_mutex);
-	drm_bo_read_unlock(&dev->bm.bm_lock);
-	return ret;
-}
-#endif
-=======
->>>>>>> 612c22f1
-
 static int i915_do_cleanup_pageflip(struct drm_device * dev)
 {
 	drm_i915_private_t *dev_priv = dev->dev_private;
