/* radeon_cp.c -- CP support for Radeon -*- linux-c -*- */
/*
 * Copyright 2000 Precision Insight, Inc., Cedar Park, Texas.
 * Copyright 2000 VA Linux Systems, Inc., Fremont, California.
 * Copyright 2007 Advanced Micro Devices, Inc.
 * All Rights Reserved.
 *
 * Permission is hereby granted, free of charge, to any person obtaining a
 * copy of this software and associated documentation files (the "Software"),
 * to deal in the Software without restriction, including without limitation
 * the rights to use, copy, modify, merge, publish, distribute, sublicense,
 * and/or sell copies of the Software, and to permit persons to whom the
 * Software is furnished to do so, subject to the following conditions:
 *
 * The above copyright notice and this permission notice (including the next
 * paragraph) shall be included in all copies or substantial portions of the
 * Software.
 *
 * THE SOFTWARE IS PROVIDED "AS IS", WITHOUT WARRANTY OF ANY KIND, EXPRESS OR
 * IMPLIED, INCLUDING BUT NOT LIMITED TO THE WARRANTIES OF MERCHANTABILITY,
 * FITNESS FOR A PARTICULAR PURPOSE AND NONINFRINGEMENT.  IN NO EVENT SHALL
 * PRECISION INSIGHT AND/OR ITS SUPPLIERS BE LIABLE FOR ANY CLAIM, DAMAGES OR
 * OTHER LIABILITY, WHETHER IN AN ACTION OF CONTRACT, TORT OR OTHERWISE,
 * ARISING FROM, OUT OF OR IN CONNECTION WITH THE SOFTWARE OR THE USE OR OTHER
 * DEALINGS IN THE SOFTWARE.
 *
 * Authors:
 *    Kevin E. Martin <martin@valinux.com>
 *    Gareth Hughes <gareth@valinux.com>
 */

#include "drmP.h"
#include "drm.h"
#include "drm_sarea.h"
#include "radeon_drm.h"
#include "radeon_drv.h"
#include "r300_reg.h"

#include "radeon_microcode.h"
#define RADEON_FIFO_DEBUG	0

static int radeon_do_cleanup_cp(struct drm_device * dev);
static void radeon_do_cp_start(drm_radeon_private_t * dev_priv);

static u32 R500_READ_MCIND(drm_radeon_private_t *dev_priv, int addr)
{
	u32 ret;
	RADEON_WRITE(R520_MC_IND_INDEX, 0x7f0000 | (addr & 0xff));
	ret = RADEON_READ(R520_MC_IND_DATA);
	RADEON_WRITE(R520_MC_IND_INDEX, 0);
	return ret;
}

static u32 RS480_READ_MCIND(drm_radeon_private_t *dev_priv, int addr)
{
	u32 ret;
	RADEON_WRITE(RS480_NB_MC_INDEX, addr & 0xff);
	ret = RADEON_READ(RS480_NB_MC_DATA);
	RADEON_WRITE(RS480_NB_MC_INDEX, 0xff);
	return ret;
}

static u32 RS690_READ_MCIND(drm_radeon_private_t *dev_priv, int addr)
{
	u32 ret;
	RADEON_WRITE(RS690_MC_INDEX, (addr & RS690_MC_INDEX_MASK));
	ret = RADEON_READ(RS690_MC_DATA);
	RADEON_WRITE(RS690_MC_INDEX, RS690_MC_INDEX_MASK);
	return ret;
}

static u32 IGP_READ_MCIND(drm_radeon_private_t *dev_priv, int addr)
{
        if ((dev_priv->flags & RADEON_FAMILY_MASK) == CHIP_RS690)
	    return RS690_READ_MCIND(dev_priv, addr);
	else
	    return RS480_READ_MCIND(dev_priv, addr);
}

u32 radeon_read_mc_reg(drm_radeon_private_t *dev_priv, int addr)
{
        if ((dev_priv->flags & RADEON_FAMILY_MASK) == CHIP_RS690)
		return IGP_READ_MCIND(dev_priv, addr);
	if ((dev_priv->flags & RADEON_FAMILY_MASK) >= CHIP_RV515)
		return R500_READ_MCIND(dev_priv, addr);
	return 0;
}

void radeon_write_mc_reg(drm_radeon_private_t *dev_priv, u32 addr, u32 val)
{
        if ((dev_priv->flags & RADEON_FAMILY_MASK) == CHIP_RS690)
		IGP_WRITE_MCIND(addr, val);
	else if ((dev_priv->flags & RADEON_FAMILY_MASK) >= CHIP_RV515)
		R500_WRITE_MCIND(addr, val);
}

u32 radeon_read_fb_location(drm_radeon_private_t *dev_priv)
{

	if ((dev_priv->flags & RADEON_FAMILY_MASK) == CHIP_RV515)
		return R500_READ_MCIND(dev_priv, RV515_MC_FB_LOCATION);
	else if ((dev_priv->flags & RADEON_FAMILY_MASK) == CHIP_RS690)
		return RS690_READ_MCIND(dev_priv, RS690_MC_FB_LOCATION);
	else if ((dev_priv->flags & RADEON_FAMILY_MASK) > CHIP_RV515)
		return R500_READ_MCIND(dev_priv, R520_MC_FB_LOCATION);
	else
		return RADEON_READ(RADEON_MC_FB_LOCATION);
}

static void radeon_write_fb_location(drm_radeon_private_t *dev_priv, u32 fb_loc)
{
	if ((dev_priv->flags & RADEON_FAMILY_MASK) == CHIP_RV515)
		R500_WRITE_MCIND(RV515_MC_FB_LOCATION, fb_loc);
	else if ((dev_priv->flags & RADEON_FAMILY_MASK) == CHIP_RS690)
		RS690_WRITE_MCIND(RS690_MC_FB_LOCATION, fb_loc);
	else if ((dev_priv->flags & RADEON_FAMILY_MASK) > CHIP_RV515)
		R500_WRITE_MCIND(R520_MC_FB_LOCATION, fb_loc);
	else
		RADEON_WRITE(RADEON_MC_FB_LOCATION, fb_loc);
}

static void radeon_write_agp_location(drm_radeon_private_t *dev_priv, u32 agp_loc)
{
	if ((dev_priv->flags & RADEON_FAMILY_MASK) == CHIP_RV515)
		R500_WRITE_MCIND(RV515_MC_AGP_LOCATION, agp_loc);
	else if ((dev_priv->flags & RADEON_FAMILY_MASK) == CHIP_RS690)
		RS690_WRITE_MCIND(RS690_MC_AGP_LOCATION, agp_loc);
	else if ((dev_priv->flags & RADEON_FAMILY_MASK) > CHIP_RV515)
		R500_WRITE_MCIND(R520_MC_AGP_LOCATION, agp_loc);
	else
		RADEON_WRITE(RADEON_MC_AGP_LOCATION, agp_loc);
}

static void radeon_write_agp_base(drm_radeon_private_t *dev_priv, u64 agp_base)
{
	u32 agp_base_hi = upper_32_bits(agp_base);
	u32 agp_base_lo = agp_base & 0xffffffff;

	if ((dev_priv->flags & RADEON_FAMILY_MASK) == CHIP_RV515) {
		R500_WRITE_MCIND(RV515_MC_AGP_BASE, agp_base_lo);
		R500_WRITE_MCIND(RV515_MC_AGP_BASE_2, agp_base_hi);
	} else if ((dev_priv->flags & RADEON_FAMILY_MASK) == CHIP_RS690) {
		RS690_WRITE_MCIND(RS690_MC_AGP_BASE, agp_base_lo);
		RS690_WRITE_MCIND(RS690_MC_AGP_BASE_2, agp_base_hi);
	} else if ((dev_priv->flags & RADEON_FAMILY_MASK) > CHIP_RV515) {
		R500_WRITE_MCIND(R520_MC_AGP_BASE, agp_base_lo);
		R500_WRITE_MCIND(R520_MC_AGP_BASE_2, agp_base_hi);
	} else if (((dev_priv->flags & RADEON_FAMILY_MASK) == CHIP_RS400) ||
		   ((dev_priv->flags & RADEON_FAMILY_MASK) == CHIP_RS480)) {
		RADEON_WRITE(RADEON_AGP_BASE, agp_base_lo);
		RADEON_WRITE(RS480_AGP_BASE_2, agp_base_hi);
	} else {
		RADEON_WRITE(RADEON_AGP_BASE, agp_base_lo);
		if ((dev_priv->flags & RADEON_FAMILY_MASK) >= CHIP_R200)
			RADEON_WRITE(RADEON_AGP_BASE_2, agp_base_hi);
	}
}


void radeon_pll_errata_after_index(struct drm_radeon_private *dev_priv)
{
	if (!(dev_priv->pll_errata & CHIP_ERRATA_PLL_DUMMYREADS))
		return;

	(void)RADEON_READ(RADEON_CLOCK_CNTL_DATA);
	(void)RADEON_READ(RADEON_CRTC_GEN_CNTL);
}

void radeon_pll_errata_after_data(struct drm_radeon_private *dev_priv)
{
	/* This workarounds is necessary on RV100, RS100 and RS200 chips
	 * or the chip could hang on a subsequent access
	 */
	if (dev_priv->pll_errata & CHIP_ERRATA_PLL_DELAY)
		udelay(5000);

	/* This function is required to workaround a hardware bug in some (all?)
	 * revisions of the R300.  This workaround should be called after every
	 * CLOCK_CNTL_INDEX register access.  If not, register reads afterward
	 * may not be correct.
	 */
	if (dev_priv->pll_errata & CHIP_ERRATA_R300_CG) {
		uint32_t save, tmp;

		save = RADEON_READ(RADEON_CLOCK_CNTL_INDEX);
		tmp = save & ~(0x3f | RADEON_PLL_WR_EN);
		RADEON_WRITE(RADEON_CLOCK_CNTL_INDEX, tmp);
		tmp = RADEON_READ(RADEON_CLOCK_CNTL_DATA);
		RADEON_WRITE(RADEON_CLOCK_CNTL_INDEX, save);
	}
}

int RADEON_READ_PLL(struct drm_radeon_private *dev_priv, int addr)
{
	uint32_t data;

	RADEON_WRITE8(RADEON_CLOCK_CNTL_INDEX, addr & 0x3f);
	radeon_pll_errata_after_index(dev_priv);
	data = RADEON_READ(RADEON_CLOCK_CNTL_DATA);
	radeon_pll_errata_after_data(dev_priv);
	return data;
}

void RADEON_WRITE_PLL(struct drm_radeon_private *dev_priv, int addr, uint32_t data)
{
	RADEON_WRITE8(RADEON_CLOCK_CNTL_INDEX, ((addr & 0x3f) | RADEON_PLL_WR_EN));
	radeon_pll_errata_after_index(dev_priv);
	RADEON_WRITE(RADEON_CLOCK_CNTL_DATA, data);
	radeon_pll_errata_after_data(dev_priv);
}

static u32 RADEON_READ_PCIE(drm_radeon_private_t *dev_priv, int addr)
{
	RADEON_WRITE8(RADEON_PCIE_INDEX, addr & 0xff);
	return RADEON_READ(RADEON_PCIE_DATA);
}

/* ATOM accessor methods */
static uint32_t cail_mc_read(struct card_info *info, uint32_t reg)
{
	uint32_t ret = radeon_read_mc_reg(info->dev->dev_private, reg);

	//	DRM_DEBUG("(%x) = %x\n", reg, ret);
	return ret;
}

static void cail_mc_write(struct card_info *info, uint32_t reg, uint32_t val)
{
  //	DRM_DEBUG("(%x,  %x)\n", reg, val);
	radeon_write_mc_reg(info->dev->dev_private, reg, val);
}

static void cail_reg_write(struct card_info *info, uint32_t reg, uint32_t val)
{
	drm_radeon_private_t *dev_priv = info->dev->dev_private;
	
	//	DRM_DEBUG("(%x,  %x)\n", reg*4, val);
	RADEON_WRITE(reg*4, val);
}

static uint32_t cail_reg_read(struct card_info *info, uint32_t reg)
{
	uint32_t ret;
	drm_radeon_private_t *dev_priv = info->dev->dev_private;

	ret = RADEON_READ(reg*4);
	//	DRM_DEBUG("(%x) = %x\n", reg*4, ret);
	return ret;
}

#if RADEON_FIFO_DEBUG
static void radeon_status(drm_radeon_private_t * dev_priv)
{
	printk("%s:\n", __FUNCTION__);
	printk("RBBM_STATUS = 0x%08x\n",
	       (unsigned int)RADEON_READ(RADEON_RBBM_STATUS));
	printk("CP_RB_RTPR = 0x%08x\n",
	       (unsigned int)RADEON_READ(RADEON_CP_RB_RPTR));
	printk("CP_RB_WTPR = 0x%08x\n",
	       (unsigned int)RADEON_READ(RADEON_CP_RB_WPTR));
	printk("AIC_CNTL = 0x%08x\n",
	       (unsigned int)RADEON_READ(RADEON_AIC_CNTL));
	printk("AIC_STAT = 0x%08x\n",
	       (unsigned int)RADEON_READ(RADEON_AIC_STAT));
	printk("AIC_PT_BASE = 0x%08x\n",
	       (unsigned int)RADEON_READ(RADEON_AIC_PT_BASE));
	printk("TLB_ADDR = 0x%08x\n",
	       (unsigned int)RADEON_READ(RADEON_AIC_TLB_ADDR));
	printk("TLB_DATA = 0x%08x\n",
	       (unsigned int)RADEON_READ(RADEON_AIC_TLB_DATA));
}
#endif

/* ================================================================
 * Engine, FIFO control
 */

static int radeon_do_pixcache_flush(drm_radeon_private_t * dev_priv)
{
	u32 tmp;
	int i;

	dev_priv->stats.boxes |= RADEON_BOX_WAIT_IDLE;

	if ((dev_priv->flags & RADEON_FAMILY_MASK) <= CHIP_RV280) {
		tmp = RADEON_READ(RADEON_RB3D_DSTCACHE_CTLSTAT);
		tmp |= RADEON_RB3D_DC_FLUSH_ALL;
		RADEON_WRITE(RADEON_RB3D_DSTCACHE_CTLSTAT, tmp);

		for (i = 0; i < dev_priv->usec_timeout; i++) {
			if (!(RADEON_READ(RADEON_RB3D_DSTCACHE_CTLSTAT)
			      & RADEON_RB3D_DC_BUSY)) {
				return 0;
			}
			DRM_UDELAY(1);
		}
	} else {
		/* don't flush or purge cache here or lockup */
		return 0;
	}

#if RADEON_FIFO_DEBUG
	DRM_ERROR("failed!\n");
	radeon_status(dev_priv);
#endif
	return -EBUSY;
}

static int radeon_do_wait_for_fifo(drm_radeon_private_t * dev_priv, int entries)
{
	int i;

	dev_priv->stats.boxes |= RADEON_BOX_WAIT_IDLE;

	for (i = 0; i < dev_priv->usec_timeout; i++) {
		int slots = (RADEON_READ(RADEON_RBBM_STATUS)
			     & RADEON_RBBM_FIFOCNT_MASK);
		if (slots >= entries)
			return 0;
		DRM_UDELAY(1);
	}
	DRM_INFO("wait for fifo failed status : 0x%08X 0x%08X\n",
		 RADEON_READ(RADEON_RBBM_STATUS),
		 RADEON_READ(R300_VAP_CNTL_STATUS));

#if RADEON_FIFO_DEBUG
	DRM_ERROR("failed!\n");
	radeon_status(dev_priv);
#endif
	return -EBUSY;
}

static int radeon_do_wait_for_idle(drm_radeon_private_t * dev_priv)
{
	int i, ret;

	dev_priv->stats.boxes |= RADEON_BOX_WAIT_IDLE;

	ret = radeon_do_wait_for_fifo(dev_priv, 64);
	if (ret)
		return ret;

	for (i = 0; i < dev_priv->usec_timeout; i++) {
		if (!(RADEON_READ(RADEON_RBBM_STATUS)
		      & RADEON_RBBM_ACTIVE)) {
			radeon_do_pixcache_flush(dev_priv);
			return 0;
		}
		DRM_UDELAY(1);
	}
	DRM_INFO("wait idle failed status : 0x%08X 0x%08X\n",
		 RADEON_READ(RADEON_RBBM_STATUS),
		 RADEON_READ(R300_VAP_CNTL_STATUS));

#if RADEON_FIFO_DEBUG
	DRM_ERROR("failed!\n");
	radeon_status(dev_priv);
#endif
	return -EBUSY;
}

static void radeon_init_pipes(drm_radeon_private_t * dev_priv)
{
	uint32_t gb_tile_config, gb_pipe_sel = 0;

	/* RS4xx/RS6xx/R4xx/R5xx */
	if ((dev_priv->flags & RADEON_FAMILY_MASK) >= CHIP_R420) {
		gb_pipe_sel = RADEON_READ(R400_GB_PIPE_SELECT);
		dev_priv->num_gb_pipes = ((gb_pipe_sel >> 12) & 0x3) + 1;
	} else {
		/* R3xx */
		if (((dev_priv->flags & RADEON_FAMILY_MASK) == CHIP_R300) ||
		    ((dev_priv->flags & RADEON_FAMILY_MASK) == CHIP_R350)) {
			dev_priv->num_gb_pipes = 2;
		} else {
			/* R3Vxx */
			dev_priv->num_gb_pipes = 1;
		}
	}
	DRM_INFO("Num pipes: %d\n", dev_priv->num_gb_pipes);

	gb_tile_config = (R300_ENABLE_TILING | R300_TILE_SIZE_16 /*| R300_SUBPIXEL_1_16*/);

	switch(dev_priv->num_gb_pipes) {
	case 2: gb_tile_config |= R300_PIPE_COUNT_R300; break;
	case 3: gb_tile_config |= R300_PIPE_COUNT_R420_3P; break;
	case 4: gb_tile_config |= R300_PIPE_COUNT_R420; break;
	default:
	case 1: gb_tile_config |= R300_PIPE_COUNT_RV350; break;
	}

	if ((dev_priv->flags & RADEON_FAMILY_MASK) >= CHIP_RV515) {
		RADEON_WRITE_PLL(dev_priv, R500_DYN_SCLK_PWMEM_PIPE, (1 | ((gb_pipe_sel >> 8) & 0xf) << 4));
		RADEON_WRITE(R500_SU_REG_DEST, ((1 << dev_priv->num_gb_pipes) - 1));
	}
	RADEON_WRITE(R300_GB_TILE_CONFIG, gb_tile_config);
	radeon_do_wait_for_idle(dev_priv);
	RADEON_WRITE(R300_DST_PIPE_CONFIG, RADEON_READ(R300_DST_PIPE_CONFIG) | R300_PIPE_AUTO_CONFIG);
	RADEON_WRITE(R300_RB2D_DSTCACHE_MODE, (RADEON_READ(R300_RB2D_DSTCACHE_MODE) |
					       R300_DC_AUTOFLUSH_ENABLE |
					       R300_DC_DC_DISABLE_IGNORE_PE));


}

/* ================================================================
 * CP control, initialization
 */

/* Load the microcode for the CP */
static void radeon_cp_load_microcode(drm_radeon_private_t * dev_priv)
{
	int i;
	DRM_DEBUG("\n");

	radeon_do_wait_for_idle(dev_priv);

	RADEON_WRITE(RADEON_CP_ME_RAM_ADDR, 0);

	if (((dev_priv->flags & RADEON_FAMILY_MASK) == CHIP_R100) ||
	    ((dev_priv->flags & RADEON_FAMILY_MASK) == CHIP_RV100) ||
	    ((dev_priv->flags & RADEON_FAMILY_MASK) == CHIP_RV200) ||
	    ((dev_priv->flags & RADEON_FAMILY_MASK) == CHIP_RS100) ||
	    ((dev_priv->flags & RADEON_FAMILY_MASK) == CHIP_RS200)) {
		DRM_INFO("Loading R100 Microcode\n");
		for (i = 0; i < 256; i++) {
			RADEON_WRITE(RADEON_CP_ME_RAM_DATAH,
				     R100_cp_microcode[i][1]);
			RADEON_WRITE(RADEON_CP_ME_RAM_DATAL,
				     R100_cp_microcode[i][0]);
		}
	} else if (((dev_priv->flags & RADEON_FAMILY_MASK) == CHIP_R200) ||
		   ((dev_priv->flags & RADEON_FAMILY_MASK) == CHIP_RV250) ||
		   ((dev_priv->flags & RADEON_FAMILY_MASK) == CHIP_RV280) ||
		   ((dev_priv->flags & RADEON_FAMILY_MASK) == CHIP_RS300)) {
		DRM_INFO("Loading R200 Microcode\n");
		for (i = 0; i < 256; i++) {
			RADEON_WRITE(RADEON_CP_ME_RAM_DATAH,
				     R200_cp_microcode[i][1]);
			RADEON_WRITE(RADEON_CP_ME_RAM_DATAL,
				     R200_cp_microcode[i][0]);
		}
	} else if (((dev_priv->flags & RADEON_FAMILY_MASK) == CHIP_R300) ||
		   ((dev_priv->flags & RADEON_FAMILY_MASK) == CHIP_R350) ||
		   ((dev_priv->flags & RADEON_FAMILY_MASK) == CHIP_RV350) ||
		   ((dev_priv->flags & RADEON_FAMILY_MASK) == CHIP_RV380) ||
		   ((dev_priv->flags & RADEON_FAMILY_MASK) == CHIP_RS400) ||
		   ((dev_priv->flags & RADEON_FAMILY_MASK) == CHIP_RS480)) {
		DRM_INFO("Loading R300 Microcode\n");
		for (i = 0; i < 256; i++) {
			RADEON_WRITE(RADEON_CP_ME_RAM_DATAH,
				     R300_cp_microcode[i][1]);
			RADEON_WRITE(RADEON_CP_ME_RAM_DATAL,
				     R300_cp_microcode[i][0]);
		}
	} else if (((dev_priv->flags & RADEON_FAMILY_MASK) == CHIP_R420) ||
		   ((dev_priv->flags & RADEON_FAMILY_MASK) == CHIP_RV410)) {
		DRM_INFO("Loading R400 Microcode\n");
		for (i = 0; i < 256; i++) {
			RADEON_WRITE(RADEON_CP_ME_RAM_DATAH,
				     R420_cp_microcode[i][1]);
			RADEON_WRITE(RADEON_CP_ME_RAM_DATAL,
				     R420_cp_microcode[i][0]);
		}
	} else if ((dev_priv->flags & RADEON_FAMILY_MASK) == CHIP_RS690) {
		DRM_INFO("Loading RS690 Microcode\n");
		for (i = 0; i < 256; i++) {
			RADEON_WRITE(RADEON_CP_ME_RAM_DATAH,
				     RS690_cp_microcode[i][1]);
			RADEON_WRITE(RADEON_CP_ME_RAM_DATAL,
				     RS690_cp_microcode[i][0]);
		}
	} else if (((dev_priv->flags & RADEON_FAMILY_MASK) == CHIP_RV515) ||
		   ((dev_priv->flags & RADEON_FAMILY_MASK) == CHIP_R520) ||
		   ((dev_priv->flags & RADEON_FAMILY_MASK) == CHIP_RV530) ||
		   ((dev_priv->flags & RADEON_FAMILY_MASK) == CHIP_R580) ||
		   ((dev_priv->flags & RADEON_FAMILY_MASK) == CHIP_RV560) ||
		   ((dev_priv->flags & RADEON_FAMILY_MASK) == CHIP_RV570)) {
		DRM_INFO("Loading R500 Microcode\n");
		for (i = 0; i < 256; i++) {
			RADEON_WRITE(RADEON_CP_ME_RAM_DATAH,
				     R520_cp_microcode[i][1]);
			RADEON_WRITE(RADEON_CP_ME_RAM_DATAL,
				     R520_cp_microcode[i][0]);
		}
	}
}

/* Flush any pending commands to the CP.  This should only be used just
 * prior to a wait for idle, as it informs the engine that the command
 * stream is ending.
 */
static void radeon_do_cp_flush(drm_radeon_private_t * dev_priv)
{
	DRM_DEBUG("\n");
#if 0
	u32 tmp;

	tmp = RADEON_READ(RADEON_CP_RB_WPTR) | (1 << 31);
	RADEON_WRITE(RADEON_CP_RB_WPTR, tmp);
#endif
}

/* Wait for the CP to go idle.
 */
int radeon_do_cp_idle(drm_radeon_private_t * dev_priv)
{
	RING_LOCALS;
	DRM_DEBUG("\n");

	BEGIN_RING(6);

	RADEON_PURGE_CACHE();
	RADEON_PURGE_ZCACHE();
	RADEON_WAIT_UNTIL_IDLE();

	ADVANCE_RING();
	COMMIT_RING();

	return radeon_do_wait_for_idle(dev_priv);
}

/* Start the Command Processor.
 */
static void radeon_do_cp_start(drm_radeon_private_t * dev_priv)
{
	RING_LOCALS;
	DRM_DEBUG("\n");

	radeon_do_wait_for_idle(dev_priv);

	RADEON_WRITE(RADEON_CP_CSQ_CNTL, dev_priv->cp_mode);

	dev_priv->cp_running = 1;

	BEGIN_RING(8);
	/* isync can only be written through cp on r5xx write it here */
	OUT_RING(CP_PACKET0(RADEON_ISYNC_CNTL, 0));
	OUT_RING(RADEON_ISYNC_ANY2D_IDLE3D |
		 RADEON_ISYNC_ANY3D_IDLE2D |
		 RADEON_ISYNC_WAIT_IDLEGUI |
		 RADEON_ISYNC_CPSCRATCH_IDLEGUI);
	RADEON_PURGE_CACHE();
	RADEON_PURGE_ZCACHE();
	RADEON_WAIT_UNTIL_IDLE();
	ADVANCE_RING();
	COMMIT_RING();

	dev_priv->track_flush |= RADEON_FLUSH_EMITED | RADEON_PURGE_EMITED;
}

/* Reset the Command Processor.  This will not flush any pending
 * commands, so you must wait for the CP command stream to complete
 * before calling this routine.
 */
static void radeon_do_cp_reset(drm_radeon_private_t * dev_priv)
{
	u32 cur_read_ptr;
	DRM_DEBUG("\n");

	cur_read_ptr = RADEON_READ(RADEON_CP_RB_RPTR);
	RADEON_WRITE(RADEON_CP_RB_WPTR, cur_read_ptr);
	SET_RING_HEAD(dev_priv, cur_read_ptr);
	dev_priv->ring.tail = cur_read_ptr;
}

/* Stop the Command Processor.  This will not flush any pending
 * commands, so you must flush the command stream and wait for the CP
 * to go idle before calling this routine.
 */
static void radeon_do_cp_stop(drm_radeon_private_t * dev_priv)
{
	DRM_DEBUG("\n");

	RADEON_WRITE(RADEON_CP_CSQ_CNTL, RADEON_CSQ_PRIDIS_INDDIS);

	dev_priv->cp_running = 0;
}

/* Reset the engine.  This will stop the CP if it is running.
 */
static int radeon_do_engine_reset(struct drm_device * dev)
{
	drm_radeon_private_t *dev_priv = dev->dev_private;
	u32 clock_cntl_index = 0, mclk_cntl = 0, rbbm_soft_reset;
	DRM_DEBUG("\n");

	radeon_do_pixcache_flush(dev_priv);

	if ((dev_priv->flags & RADEON_FAMILY_MASK) <= CHIP_RV410) {
	        /* may need something similar for newer chips */
		clock_cntl_index = RADEON_READ(RADEON_CLOCK_CNTL_INDEX);
		mclk_cntl = RADEON_READ_PLL(dev_priv, RADEON_MCLK_CNTL);

		RADEON_WRITE_PLL(dev_priv, RADEON_MCLK_CNTL, (mclk_cntl |
							      RADEON_FORCEON_MCLKA |
							      RADEON_FORCEON_MCLKB |
							      RADEON_FORCEON_YCLKA |
							      RADEON_FORCEON_YCLKB |
							      RADEON_FORCEON_MC |
							      RADEON_FORCEON_AIC));
	}

	rbbm_soft_reset = RADEON_READ(RADEON_RBBM_SOFT_RESET);

	RADEON_WRITE(RADEON_RBBM_SOFT_RESET, (rbbm_soft_reset |
					      RADEON_SOFT_RESET_CP |
					      RADEON_SOFT_RESET_HI |
					      RADEON_SOFT_RESET_SE |
					      RADEON_SOFT_RESET_RE |
					      RADEON_SOFT_RESET_PP |
					      RADEON_SOFT_RESET_E2 |
					      RADEON_SOFT_RESET_RB));
	RADEON_READ(RADEON_RBBM_SOFT_RESET);
	RADEON_WRITE(RADEON_RBBM_SOFT_RESET, (rbbm_soft_reset &
					      ~(RADEON_SOFT_RESET_CP |
						RADEON_SOFT_RESET_HI |
						RADEON_SOFT_RESET_SE |
						RADEON_SOFT_RESET_RE |
						RADEON_SOFT_RESET_PP |
						RADEON_SOFT_RESET_E2 |
						RADEON_SOFT_RESET_RB)));
	RADEON_READ(RADEON_RBBM_SOFT_RESET);

	if ((dev_priv->flags & RADEON_FAMILY_MASK) <= CHIP_RV410) {
		RADEON_WRITE_PLL(dev_priv, RADEON_MCLK_CNTL, mclk_cntl);
		RADEON_WRITE(RADEON_CLOCK_CNTL_INDEX, clock_cntl_index);
		RADEON_WRITE(RADEON_RBBM_SOFT_RESET, rbbm_soft_reset);
	}

	/* setup the raster pipes */
	if ((dev_priv->flags & RADEON_FAMILY_MASK) >= CHIP_R300)
	    radeon_init_pipes(dev_priv);

	/* Reset the CP ring */
	radeon_do_cp_reset(dev_priv);

	/* The CP is no longer running after an engine reset */
	dev_priv->cp_running = 0;

	/* Reset any pending vertex, indirect buffers */
	if (dev->dma)
		radeon_freelist_reset(dev);

	return 0;
}

static void radeon_cp_init_ring_buffer(struct drm_device * dev,
				       drm_radeon_private_t * dev_priv)
{
	u32 ring_start, cur_read_ptr;
	u32 tmp;

	/* Initialize the memory controller. With new memory map, the fb location
	 * is not changed, it should have been properly initialized already. Part
	 * of the problem is that the code below is bogus, assuming the GART is
	 * always appended to the fb which is not necessarily the case
	 */
	if (!dev_priv->new_memmap)
		radeon_write_fb_location(dev_priv,
					 ((dev_priv->gart_vm_start - 1) & 0xffff0000)
					 | (dev_priv->fb_location >> 16));
	
	if (dev_priv->mm.ring) {
		ring_start = dev_priv->mm.ring->offset +
			dev_priv->gart_vm_start;
	} else
#if __OS_HAS_AGP
	if (dev_priv->flags & RADEON_IS_AGP) {
		radeon_write_agp_base(dev_priv, dev->agp->base);

		radeon_write_agp_location(dev_priv,
			     (((dev_priv->gart_vm_start - 1 +
				dev_priv->gart_size) & 0xffff0000) |
			      (dev_priv->gart_vm_start >> 16)));

		ring_start = (dev_priv->cp_ring->offset
			      - dev->agp->base
			      + dev_priv->gart_vm_start);
	} else
#endif
		ring_start = (dev_priv->cp_ring->offset
			      - (unsigned long)dev->sg->virtual
			      + dev_priv->gart_vm_start);

	RADEON_WRITE(RADEON_CP_RB_BASE, ring_start);

	/* Set the write pointer delay */
	RADEON_WRITE(RADEON_CP_RB_WPTR_DELAY, 0);

	/* Initialize the ring buffer's read and write pointers */
	cur_read_ptr = RADEON_READ(RADEON_CP_RB_RPTR);
	RADEON_WRITE(RADEON_CP_RB_WPTR, cur_read_ptr);
	SET_RING_HEAD(dev_priv, cur_read_ptr);
	dev_priv->ring.tail = cur_read_ptr;


	if (dev_priv->mm.ring_read_ptr) {
		RADEON_WRITE(RADEON_CP_RB_RPTR_ADDR,
			     dev_priv->mm.ring_read_ptr->offset +
			     dev_priv->gart_vm_start);
	} else
#if __OS_HAS_AGP
	if (dev_priv->flags & RADEON_IS_AGP) {
		RADEON_WRITE(RADEON_CP_RB_RPTR_ADDR,
			     dev_priv->ring_rptr->offset
			     - dev->agp->base + dev_priv->gart_vm_start);
	} else
#endif
	{
		struct drm_sg_mem *entry = dev->sg;
		unsigned long tmp_ofs, page_ofs;

		tmp_ofs = dev_priv->ring_rptr->offset -
				(unsigned long)dev->sg->virtual;
		page_ofs = tmp_ofs >> PAGE_SHIFT;

		RADEON_WRITE(RADEON_CP_RB_RPTR_ADDR, entry->busaddr[page_ofs]);
		DRM_DEBUG("ring rptr: offset=0x%08lx handle=0x%08lx\n",
			  (unsigned long)entry->busaddr[page_ofs],
			  entry->handle + tmp_ofs);
	}

	/* Set ring buffer size */
#ifdef __BIG_ENDIAN
	RADEON_WRITE(RADEON_CP_RB_CNTL,
		     RADEON_BUF_SWAP_32BIT |
		     (dev_priv->ring.fetch_size_l2ow << 18) |
		     (dev_priv->ring.rptr_update_l2qw << 8) |
		     dev_priv->ring.size_l2qw);
#else
	RADEON_WRITE(RADEON_CP_RB_CNTL,
		     (dev_priv->ring.fetch_size_l2ow << 18) |
		     (dev_priv->ring.rptr_update_l2qw << 8) |
		     dev_priv->ring.size_l2qw);
#endif

	/* Start with assuming that writeback doesn't work */
	dev_priv->writeback_works = 0;

	/* Initialize the scratch register pointer.  This will cause
	 * the scratch register values to be written out to memory
	 * whenever they are updated.
	 *
	 * We simply put this behind the ring read pointer, this works
	 * with PCI GART as well as (whatever kind of) AGP GART
	 */
	RADEON_WRITE(RADEON_SCRATCH_ADDR, RADEON_READ(RADEON_CP_RB_RPTR_ADDR)
		     + RADEON_SCRATCH_REG_OFFSET);

	if (dev_priv->mm.ring_read_ptr)
		dev_priv->scratch = ((__volatile__ u32 *)
				     dev_priv->mm.ring_read_ptr_map.virtual +
				     (RADEON_SCRATCH_REG_OFFSET / sizeof(u32)));
	else
		dev_priv->scratch = ((__volatile__ u32 *)
				     dev_priv->ring_rptr->handle +
				     (RADEON_SCRATCH_REG_OFFSET / sizeof(u32)));

	RADEON_WRITE(RADEON_SCRATCH_UMSK, 0x7);

	/* Turn on bus mastering */
	tmp = RADEON_READ(RADEON_BUS_CNTL) & ~RADEON_BUS_MASTER_DIS;
	RADEON_WRITE(RADEON_BUS_CNTL, tmp);

	dev_priv->scratch[0] = 0;
	RADEON_WRITE(RADEON_LAST_FRAME_REG, 0);

	dev_priv->scratch[1] = 0;
	RADEON_WRITE(RADEON_LAST_DISPATCH_REG, 0);

	dev_priv->scratch[2] = 0;
	RADEON_WRITE(RADEON_LAST_CLEAR_REG, 0);

	radeon_do_wait_for_idle(dev_priv);

	/* Sync everything up */
	RADEON_WRITE(RADEON_ISYNC_CNTL,
		     (RADEON_ISYNC_ANY2D_IDLE3D |
		      RADEON_ISYNC_ANY3D_IDLE2D |
		      RADEON_ISYNC_WAIT_IDLEGUI |
		      RADEON_ISYNC_CPSCRATCH_IDLEGUI));

}

static void radeon_test_writeback(drm_radeon_private_t * dev_priv)
{
	u32 tmp;
	void *ring_read_ptr;

	if (dev_priv->mm.ring_read_ptr)
		ring_read_ptr = dev_priv->mm.ring_read_ptr_map.virtual;
	else
		ring_read_ptr = dev_priv->ring_rptr->handle;

	/* Writeback doesn't seem to work everywhere, test it here and possibly
	 * enable it if it appears to work
	 */
	writel(0, ring_read_ptr + RADEON_SCRATCHOFF(1));
	RADEON_WRITE(RADEON_SCRATCH_REG1, 0xdeadbeef);

	for (tmp = 0; tmp < dev_priv->usec_timeout; tmp++) {
		if (readl(ring_read_ptr + RADEON_SCRATCHOFF(1)) ==
		    0xdeadbeef)
			break;
		DRM_UDELAY(1);
	}

	if (tmp < dev_priv->usec_timeout) {
		dev_priv->writeback_works = 1;
		DRM_INFO("writeback test succeeded in %d usecs\n", tmp);
	} else {
		dev_priv->writeback_works = 0;
		DRM_INFO("writeback test failed\n");
	}
	if (radeon_no_wb == 1) {
		dev_priv->writeback_works = 0;
		DRM_INFO("writeback forced off\n");
	}

	if (!dev_priv->writeback_works) {
		/* Disable writeback to avoid unnecessary bus master transfers */
		RADEON_WRITE(RADEON_CP_RB_CNTL, RADEON_READ(RADEON_CP_RB_CNTL) | RADEON_RB_NO_UPDATE);
		RADEON_WRITE(RADEON_SCRATCH_UMSK, 0);
	}
}

/* Enable or disable IGP GART on the chip */
static void radeon_set_igpgart(drm_radeon_private_t * dev_priv, int on)
{
	u32 temp;

	if (on) {
		DRM_DEBUG("programming igp gart %08X %08lX %08X\n",
			 dev_priv->gart_vm_start,
			 (long)dev_priv->gart_info.bus_addr,
			 dev_priv->gart_size);

		temp = IGP_READ_MCIND(dev_priv, RS480_MC_MISC_CNTL);

		if ((dev_priv->flags & RADEON_FAMILY_MASK) == CHIP_RS690)
			IGP_WRITE_MCIND(RS480_MC_MISC_CNTL, (RS480_GART_INDEX_REG_EN |
							     RS690_BLOCK_GFX_D3_EN));
		else
			IGP_WRITE_MCIND(RS480_MC_MISC_CNTL, RS480_GART_INDEX_REG_EN);

		IGP_WRITE_MCIND(RS480_AGP_ADDRESS_SPACE_SIZE, (RS480_GART_EN |
							       RS480_VA_SIZE_32MB));

		temp = IGP_READ_MCIND(dev_priv, RS480_GART_FEATURE_ID);
		IGP_WRITE_MCIND(RS480_GART_FEATURE_ID, (RS480_HANG_EN |
							RS480_TLB_ENABLE |
							RS480_GTW_LAC_EN |
							RS480_1LEVEL_GART));

		temp = dev_priv->gart_info.bus_addr & 0xfffff000;
		temp |= (upper_32_bits(dev_priv->gart_info.bus_addr) & 0xff) << 4;
		IGP_WRITE_MCIND(RS480_GART_BASE, temp);

		temp = IGP_READ_MCIND(dev_priv, RS480_AGP_MODE_CNTL);
		IGP_WRITE_MCIND(RS480_AGP_MODE_CNTL, ((1 << RS480_REQ_TYPE_SNOOP_SHIFT) |
						      RS480_REQ_TYPE_SNOOP_DIS));

		radeon_write_agp_base(dev_priv, dev_priv->gart_vm_start);

		dev_priv->gart_size = 32*1024*1024;
		temp = (((dev_priv->gart_vm_start - 1 + dev_priv->gart_size) & 
			0xffff0000) | (dev_priv->gart_vm_start >> 16));

		radeon_write_agp_location(dev_priv, temp);

		temp = IGP_READ_MCIND(dev_priv, RS480_AGP_ADDRESS_SPACE_SIZE);
		IGP_WRITE_MCIND(RS480_AGP_ADDRESS_SPACE_SIZE, (RS480_GART_EN |
							       RS480_VA_SIZE_32MB));

		do {
			temp = IGP_READ_MCIND(dev_priv, RS480_GART_CACHE_CNTRL);
			if ((temp & RS480_GART_CACHE_INVALIDATE) == 0)
				break;
			DRM_UDELAY(1);
		} while(1);

		IGP_WRITE_MCIND(RS480_GART_CACHE_CNTRL,
				RS480_GART_CACHE_INVALIDATE);

		do {
			temp = IGP_READ_MCIND(dev_priv, RS480_GART_CACHE_CNTRL);
			if ((temp & RS480_GART_CACHE_INVALIDATE) == 0)
				break;
			DRM_UDELAY(1);
		} while(1);

		IGP_WRITE_MCIND(RS480_GART_CACHE_CNTRL, 0);
	} else {
		IGP_WRITE_MCIND(RS480_AGP_ADDRESS_SPACE_SIZE, 0);
	}
}

static void radeon_set_pciegart(drm_radeon_private_t * dev_priv, int on)
{
	u32 tmp = RADEON_READ_PCIE(dev_priv, RADEON_PCIE_TX_GART_CNTL);
	if (on) {

		DRM_DEBUG("programming pcie %08X %08lX %08X\n",
			  dev_priv->gart_vm_start,
			  (long)dev_priv->gart_info.bus_addr,
			  dev_priv->gart_size);
		RADEON_WRITE_PCIE(RADEON_PCIE_TX_DISCARD_RD_ADDR_LO,
				  dev_priv->gart_vm_start);
		RADEON_WRITE_PCIE(RADEON_PCIE_TX_GART_BASE,
				  dev_priv->gart_info.bus_addr);
		RADEON_WRITE_PCIE(RADEON_PCIE_TX_GART_START_LO,
				  dev_priv->gart_vm_start);
		RADEON_WRITE_PCIE(RADEON_PCIE_TX_GART_END_LO,
				  dev_priv->gart_vm_start +
				  dev_priv->gart_size - 1);

		radeon_write_agp_location(dev_priv, 0xffffffc0); /* ?? */

		RADEON_WRITE_PCIE(RADEON_PCIE_TX_GART_CNTL,
				  RADEON_PCIE_TX_GART_EN);
	} else {
		RADEON_WRITE_PCIE(RADEON_PCIE_TX_GART_CNTL,
				  tmp & ~RADEON_PCIE_TX_GART_EN);
	}
}

/* Enable or disable PCI GART on the chip */
void radeon_set_pcigart(drm_radeon_private_t * dev_priv, int on)
{
	u32 tmp;

	if (((dev_priv->flags & RADEON_FAMILY_MASK) == CHIP_RS690) ||
	    (dev_priv->flags & RADEON_IS_IGPGART)) {
		radeon_set_igpgart(dev_priv, on);
		return;
	}

	if (dev_priv->flags & RADEON_IS_PCIE) {
		radeon_set_pciegart(dev_priv, on);
		return;
	}

	tmp = RADEON_READ(RADEON_AIC_CNTL);

	if (on) {
		RADEON_WRITE(RADEON_AIC_CNTL,
			     tmp | RADEON_PCIGART_TRANSLATE_EN);

		/* set PCI GART page-table base address
		 */
		RADEON_WRITE(RADEON_AIC_PT_BASE, dev_priv->gart_info.bus_addr);

		/* set address range for PCI address translate
		 */
		RADEON_WRITE(RADEON_AIC_LO_ADDR, dev_priv->gart_vm_start);
		RADEON_WRITE(RADEON_AIC_HI_ADDR, dev_priv->gart_vm_start
			     + dev_priv->gart_size - 1);

		/* Turn off AGP aperture -- is this required for PCI GART?
		 */
		radeon_write_agp_location(dev_priv, 0xffffffc0);
		RADEON_WRITE(RADEON_AGP_COMMAND, 0);	/* clear AGP_COMMAND */
	} else {
		RADEON_WRITE(RADEON_AIC_CNTL,
			     tmp & ~RADEON_PCIGART_TRANSLATE_EN);
	}
}

static int radeon_do_init_cp(struct drm_device *dev, drm_radeon_init_t *init,
			     struct drm_file *file_priv)
{
	drm_radeon_private_t *dev_priv = dev->dev_private;
	struct drm_radeon_master_private *master_priv = file_priv->master->driver_priv;

	DRM_DEBUG("\n");

	/* if we require new memory map but we don't have it fail */
	if ((dev_priv->flags & RADEON_NEW_MEMMAP) && !dev_priv->new_memmap) {
		DRM_ERROR("Cannot initialise DRM on this card\nThis card requires a new X.org DDX for 3D\n");
		radeon_do_cleanup_cp(dev);
		return -EINVAL;
	}

	if (init->is_pci && (dev_priv->flags & RADEON_IS_AGP))
	{
		DRM_DEBUG("Forcing AGP card to PCI mode\n");
		dev_priv->flags &= ~RADEON_IS_AGP;
	}
	else if (!(dev_priv->flags & (RADEON_IS_AGP | RADEON_IS_PCI | RADEON_IS_PCIE))
		 && !init->is_pci)
	{
		DRM_DEBUG("Restoring AGP flag\n");
		dev_priv->flags |= RADEON_IS_AGP;
	}

	if ((!(dev_priv->flags & RADEON_IS_AGP)) && !dev->sg) {
		DRM_ERROR("PCI GART memory not allocated!\n");
		radeon_do_cleanup_cp(dev);
		return -EINVAL;
	}

	dev_priv->usec_timeout = init->usec_timeout;
	if (dev_priv->usec_timeout < 1 ||
	    dev_priv->usec_timeout > RADEON_MAX_USEC_TIMEOUT) {
		DRM_DEBUG("TIMEOUT problem!\n");
		radeon_do_cleanup_cp(dev);
		return -EINVAL;
	}

	/* Enable vblank on CRTC1 for older X servers
	 */
	dev_priv->vblank_crtc = DRM_RADEON_VBLANK_CRTC1;

	dev_priv->do_boxes = 0;
	dev_priv->cp_mode = init->cp_mode;

	/* We don't support anything other than bus-mastering ring mode,
	 * but the ring can be in either AGP or PCI space for the ring
	 * read pointer.
	 */
	if ((init->cp_mode != RADEON_CSQ_PRIBM_INDDIS) &&
	    (init->cp_mode != RADEON_CSQ_PRIBM_INDBM)) {
		DRM_DEBUG("BAD cp_mode (%x)!\n", init->cp_mode);
		radeon_do_cleanup_cp(dev);
		return -EINVAL;
	}

	switch (init->fb_bpp) {
	case 16:
		dev_priv->color_fmt = RADEON_COLOR_FORMAT_RGB565;
		break;
	case 32:
	default:
		dev_priv->color_fmt = RADEON_COLOR_FORMAT_ARGB8888;
		break;
	}
	dev_priv->front_offset = init->front_offset;
	dev_priv->front_pitch = init->front_pitch;
	dev_priv->back_offset = init->back_offset;
	dev_priv->back_pitch = init->back_pitch;

	switch (init->depth_bpp) {
	case 16:
		dev_priv->depth_fmt = RADEON_DEPTH_FORMAT_16BIT_INT_Z;
		break;
	case 32:
	default:
		dev_priv->depth_fmt = RADEON_DEPTH_FORMAT_24BIT_INT_Z;
		break;
	}
	dev_priv->depth_offset = init->depth_offset;
	dev_priv->depth_pitch = init->depth_pitch;

	/* Hardware state for depth clears.  Remove this if/when we no
	 * longer clear the depth buffer with a 3D rectangle.  Hard-code
	 * all values to prevent unwanted 3D state from slipping through
	 * and screwing with the clear operation.
	 */
	dev_priv->depth_clear.rb3d_cntl = (RADEON_PLANE_MASK_ENABLE |
					   (dev_priv->color_fmt << 10) |
					   (dev_priv->chip_family < CHIP_R200 ? RADEON_ZBLOCK16 : 0));
<<<<<<< HEAD
	
=======

>>>>>>> 95c02743
	dev_priv->depth_clear.rb3d_zstencilcntl =
	    (dev_priv->depth_fmt |
	     RADEON_Z_TEST_ALWAYS |
	     RADEON_STENCIL_TEST_ALWAYS |
	     RADEON_STENCIL_S_FAIL_REPLACE |
	     RADEON_STENCIL_ZPASS_REPLACE |
	     RADEON_STENCIL_ZFAIL_REPLACE | RADEON_Z_WRITE_ENABLE);

	dev_priv->depth_clear.se_cntl = (RADEON_FFACE_CULL_CW |
					 RADEON_BFACE_SOLID |
					 RADEON_FFACE_SOLID |
					 RADEON_FLAT_SHADE_VTX_LAST |
					 RADEON_DIFFUSE_SHADE_FLAT |
					 RADEON_ALPHA_SHADE_FLAT |
					 RADEON_SPECULAR_SHADE_FLAT |
					 RADEON_FOG_SHADE_FLAT |
					 RADEON_VTX_PIX_CENTER_OGL |
					 RADEON_ROUND_MODE_TRUNC |
					 RADEON_ROUND_PREC_8TH_PIX);


	dev_priv->ring_offset = init->ring_offset;
	dev_priv->ring_rptr_offset = init->ring_rptr_offset;
	dev_priv->buffers_offset = init->buffers_offset;
	dev_priv->gart_textures_offset = init->gart_textures_offset;

	master_priv->sarea = drm_getsarea(dev);
	if (!master_priv->sarea) {
		DRM_ERROR("could not find sarea!\n");
		radeon_do_cleanup_cp(dev);
		return -EINVAL;
	}

	dev_priv->cp_ring = drm_core_findmap(dev, init->ring_offset);
	if (!dev_priv->cp_ring) {
		DRM_ERROR("could not find cp ring region!\n");
		radeon_do_cleanup_cp(dev);
		return -EINVAL;
	}
	dev_priv->ring_rptr = drm_core_findmap(dev, init->ring_rptr_offset);
	if (!dev_priv->ring_rptr) {
		DRM_ERROR("could not find ring read pointer!\n");
		radeon_do_cleanup_cp(dev);
		return -EINVAL;
	}
	dev->agp_buffer_token = init->buffers_offset;
	dev->agp_buffer_map = drm_core_findmap(dev, init->buffers_offset);
	if (!dev->agp_buffer_map) {
		DRM_ERROR("could not find dma buffer region!\n");
		radeon_do_cleanup_cp(dev);
		return -EINVAL;
	}

	if (init->gart_textures_offset) {
		dev_priv->gart_textures =
		    drm_core_findmap(dev, init->gart_textures_offset);
		if (!dev_priv->gart_textures) {
			DRM_ERROR("could not find GART texture region!\n");
			radeon_do_cleanup_cp(dev);
			return -EINVAL;
		}
	}

#if __OS_HAS_AGP
	if (dev_priv->flags & RADEON_IS_AGP) {
		drm_core_ioremap(dev_priv->cp_ring, dev);
		drm_core_ioremap(dev_priv->ring_rptr, dev);
		drm_core_ioremap(dev->agp_buffer_map, dev);
		if (!dev_priv->cp_ring->handle ||
		    !dev_priv->ring_rptr->handle ||
		    !dev->agp_buffer_map->handle) {
			DRM_ERROR("could not find ioremap agp regions!\n");
			radeon_do_cleanup_cp(dev);
			return -EINVAL;
		}
	} else
#endif
	{
		dev_priv->cp_ring->handle = (void *)dev_priv->cp_ring->offset;
		dev_priv->ring_rptr->handle =
		    (void *)dev_priv->ring_rptr->offset;
		dev->agp_buffer_map->handle =
		    (void *)dev->agp_buffer_map->offset;

		DRM_DEBUG("dev_priv->cp_ring->handle %p\n",
			  dev_priv->cp_ring->handle);
		DRM_DEBUG("dev_priv->ring_rptr->handle %p\n",
			  dev_priv->ring_rptr->handle);
		DRM_DEBUG("dev->agp_buffer_map->handle %p\n",
			  dev->agp_buffer_map->handle);
	}

	dev_priv->fb_location = (radeon_read_fb_location(dev_priv) & 0xffff) << 16;
	dev_priv->fb_size =
		((radeon_read_fb_location(dev_priv) & 0xffff0000u) + 0x10000)
		- dev_priv->fb_location;

	dev_priv->front_pitch_offset = (((dev_priv->front_pitch / 64) << 22) |
					((dev_priv->front_offset
					  + dev_priv->fb_location) >> 10));

	dev_priv->back_pitch_offset = (((dev_priv->back_pitch / 64) << 22) |
				       ((dev_priv->back_offset
					 + dev_priv->fb_location) >> 10));

	dev_priv->depth_pitch_offset = (((dev_priv->depth_pitch / 64) << 22) |
					((dev_priv->depth_offset
					  + dev_priv->fb_location) >> 10));

	dev_priv->gart_size = init->gart_size;

	/* New let's set the memory map ... */
	if (dev_priv->new_memmap) {
		u32 base = 0;

		DRM_INFO("Setting GART location based on new memory map\n");

		/* If using AGP, try to locate the AGP aperture at the same
		 * location in the card and on the bus, though we have to
		 * align it down.
		 */
#if __OS_HAS_AGP
		if (dev_priv->flags & RADEON_IS_AGP) {
			base = dev->agp->base;
			/* Check if valid */
			if ((base + dev_priv->gart_size - 1) >= dev_priv->fb_location &&
			    base < (dev_priv->fb_location + dev_priv->fb_size - 1)) {
				DRM_INFO("Can't use AGP base @0x%08lx, won't fit\n",
					 dev->agp->base);
				base = 0;
			}
		}
#endif
		/* If not or if AGP is at 0 (Macs), try to put it elsewhere */
		if (base == 0) {
			base = dev_priv->fb_location + dev_priv->fb_size;
			if (base < dev_priv->fb_location ||
			    ((base + dev_priv->gart_size) & 0xfffffffful) < base)
				base = dev_priv->fb_location
					- dev_priv->gart_size;
		}
		dev_priv->gart_vm_start = base & 0xffc00000u;
		if (dev_priv->gart_vm_start != base)
			DRM_INFO("GART aligned down from 0x%08x to 0x%08x\n",
				 base, dev_priv->gart_vm_start);
	} else {
		DRM_INFO("Setting GART location based on old memory map\n");
		dev_priv->gart_vm_start = dev_priv->fb_location +
			RADEON_READ(RADEON_CONFIG_APER_SIZE);
	}

#if __OS_HAS_AGP
	if (dev_priv->flags & RADEON_IS_AGP)
		dev_priv->gart_buffers_offset = (dev->agp_buffer_map->offset
						 - dev->agp->base
						 + dev_priv->gart_vm_start);
	else
#endif
		dev_priv->gart_buffers_offset = (dev->agp_buffer_map->offset
					- (unsigned long)dev->sg->virtual
					+ dev_priv->gart_vm_start);

	DRM_DEBUG("dev_priv->gart_size %d\n", dev_priv->gart_size);
	DRM_DEBUG("dev_priv->gart_vm_start 0x%x\n", dev_priv->gart_vm_start);
	DRM_DEBUG("dev_priv->gart_buffers_offset 0x%lx\n",
		  dev_priv->gart_buffers_offset);

	dev_priv->ring.start = (u32 *) dev_priv->cp_ring->handle;
	dev_priv->ring.end = ((u32 *) dev_priv->cp_ring->handle
			      + init->ring_size / sizeof(u32));
	dev_priv->ring.size = init->ring_size;
	dev_priv->ring.size_l2qw = drm_order(init->ring_size / 8);

	dev_priv->ring.rptr_update = /* init->rptr_update */ 4096;
	dev_priv->ring.rptr_update_l2qw = drm_order( /* init->rptr_update */ 4096 / 8);

	dev_priv->ring.fetch_size = /* init->fetch_size */ 32;
	dev_priv->ring.fetch_size_l2ow = drm_order( /* init->fetch_size */ 32 / 16);

	dev_priv->ring.tail_mask = (dev_priv->ring.size / sizeof(u32)) - 1;

	dev_priv->ring.high_mark = RADEON_RING_HIGH_MARK;

#if __OS_HAS_AGP
	if (dev_priv->flags & RADEON_IS_AGP) {
		/* Turn off PCI GART */
		radeon_set_pcigart(dev_priv, 0);
	} else
#endif
	{
		dev_priv->gart_info.table_mask = DMA_BIT_MASK(32);
		/* if we have an offset set from userspace */
		if (dev_priv->pcigart_offset_set) {
<<<<<<< HEAD
=======
			dev_priv->gart_info.bus_addr =
			    dev_priv->pcigart_offset + dev_priv->fb_location;
			dev_priv->gart_info.mapping.offset =
			    dev_priv->pcigart_offset + dev_priv->fb_aper_offset;
			dev_priv->gart_info.mapping.size =
			    dev_priv->gart_info.table_size;

			drm_core_ioremap_wc(&dev_priv->gart_info.mapping, dev);
			dev_priv->gart_info.addr =
			    dev_priv->gart_info.mapping.handle;

			if (dev_priv->flags & RADEON_IS_PCIE)
				dev_priv->gart_info.gart_reg_if = DRM_ATI_GART_PCIE;
			else
				dev_priv->gart_info.gart_reg_if = DRM_ATI_GART_PCI;
			dev_priv->gart_info.gart_table_location =
			    DRM_ATI_GART_FB;
>>>>>>> 95c02743

			/* if it came from userspace - remap it */
			if (dev_priv->pcigart_offset_set == 1) {
				dev_priv->gart_info.bus_addr =
					dev_priv->pcigart_offset + dev_priv->fb_location;
				dev_priv->gart_info.mapping.offset =
					dev_priv->pcigart_offset + dev_priv->fb_aper_offset;
				dev_priv->gart_info.mapping.size =
					dev_priv->gart_info.table_size;
				
				/* this is done by the mm now */
				drm_core_ioremap(&dev_priv->gart_info.mapping, dev);
				dev_priv->gart_info.addr =
					dev_priv->gart_info.mapping.handle;
				
				memset(dev_priv->gart_info.addr, 0, dev_priv->gart_info.table_size);
				if (dev_priv->flags & RADEON_IS_PCIE)
					dev_priv->gart_info.gart_reg_if = DRM_ATI_GART_PCIE;
				else
					dev_priv->gart_info.gart_reg_if = DRM_ATI_GART_PCI;
				dev_priv->gart_info.gart_table_location =
					DRM_ATI_GART_FB;
				
				DRM_DEBUG("Setting phys_pci_gart to %p %08lX\n",
					  dev_priv->gart_info.addr,
					  dev_priv->pcigart_offset);
			}
		} else {

			if (dev_priv->flags & RADEON_IS_PCIE) {
				DRM_ERROR
				    ("Cannot use PCI Express without GART in FB memory\n");
				radeon_do_cleanup_cp(dev);
				return -EINVAL;
			}
			if (dev_priv->flags & RADEON_IS_IGPGART)
				dev_priv->gart_info.gart_reg_if = DRM_ATI_GART_IGP;
			else
				dev_priv->gart_info.gart_reg_if = DRM_ATI_GART_PCI;
			dev_priv->gart_info.gart_table_location =
			    DRM_ATI_GART_MAIN;
			dev_priv->gart_info.addr = NULL;
			dev_priv->gart_info.bus_addr = 0;

		}

		if (!drm_ati_pcigart_init(dev, &dev_priv->gart_info)) {
			DRM_ERROR("failed to init PCI GART!\n");
			radeon_do_cleanup_cp(dev);
			return -ENOMEM;
		}

		/* Turn on PCI GART */
		radeon_set_pcigart(dev_priv, 1);
	}

	radeon_cp_load_microcode(dev_priv);
	radeon_cp_init_ring_buffer(dev, dev_priv);

	dev_priv->last_buf = 0;

	radeon_do_engine_reset(dev);
	radeon_test_writeback(dev_priv);

	return 0;
}

static int radeon_do_cleanup_cp(struct drm_device * dev)
{
	drm_radeon_private_t *dev_priv = dev->dev_private;
	DRM_DEBUG("\n");

	/* Make sure interrupts are disabled here because the uninstall ioctl
	 * may not have been called from userspace and after dev_private
	 * is freed, it's too late.
	 */
	if (dev->irq_enabled)
		drm_irq_uninstall(dev);

#if __OS_HAS_AGP
	if (dev_priv->flags & RADEON_IS_AGP) {
		if (dev_priv->cp_ring != NULL) {
			drm_core_ioremapfree(dev_priv->cp_ring, dev);
			dev_priv->cp_ring = NULL;
		}
		if (dev_priv->ring_rptr != NULL) {
			drm_core_ioremapfree(dev_priv->ring_rptr, dev);
			dev_priv->ring_rptr = NULL;
		}
		if (dev->agp_buffer_map != NULL) {
			drm_core_ioremapfree(dev->agp_buffer_map, dev);
			dev->agp_buffer_map = NULL;
		}
	} else
#endif
	{

		if (dev_priv->gart_info.bus_addr) {
			/* Turn off PCI GART */
			radeon_set_pcigart(dev_priv, 0);
			if (!drm_ati_pcigart_cleanup(dev, &dev_priv->gart_info))
				DRM_ERROR("failed to cleanup PCI GART!\n");
		}

		if (dev_priv->gart_info.gart_table_location == DRM_ATI_GART_FB)
		{
			if (dev_priv->pcigart_offset_set == 1) {
				drm_core_ioremapfree(&dev_priv->gart_info.mapping, dev);
				dev_priv->gart_info.addr = NULL;
			}
		}
	}
	/* only clear to the start of flags */
	memset(dev_priv, 0, offsetof(drm_radeon_private_t, flags));

	return 0;
}

/* This code will reinit the Radeon CP hardware after a resume from disc.
 * AFAIK, it would be very difficult to pickle the state at suspend time, so
 * here we make sure that all Radeon hardware initialisation is re-done without
 * affecting running applications.
 *
 * Charl P. Botha <http://cpbotha.net>
 */
static int radeon_do_resume_cp(struct drm_device * dev)
{
	drm_radeon_private_t *dev_priv = dev->dev_private;

	if (!dev_priv) {
		DRM_ERROR("Called with no initialization\n");
		return -EINVAL;
	}

	DRM_DEBUG("Starting radeon_do_resume_cp()\n");

#if __OS_HAS_AGP
	if (dev_priv->flags & RADEON_IS_AGP) {
		/* Turn off PCI GART */
		radeon_set_pcigart(dev_priv, 0);
	} else
#endif
	{
		/* Turn on PCI GART */
		radeon_set_pcigart(dev_priv, 1);
	}

	radeon_cp_load_microcode(dev_priv);
	radeon_cp_init_ring_buffer(dev, dev_priv);

	radeon_do_engine_reset(dev);
	radeon_irq_set_state(dev, RADEON_SW_INT_ENABLE, 1);

	DRM_DEBUG("radeon_do_resume_cp() complete\n");

	return 0;
}

int radeon_cp_init(struct drm_device *dev, void *data, struct drm_file *file_priv)
{
	drm_radeon_init_t *init = data;
	
	/* on a modesetting driver ignore this stuff */
	if (drm_core_check_feature(dev, DRIVER_MODESET))
		return 0;

	LOCK_TEST_WITH_RETURN(dev, file_priv);

	if (init->func == RADEON_INIT_R300_CP)
		r300_init_reg_flags(dev);

	switch (init->func) {
	case RADEON_INIT_CP:
	case RADEON_INIT_R200_CP:
	case RADEON_INIT_R300_CP:
		return radeon_do_init_cp(dev, init, file_priv);
	case RADEON_CLEANUP_CP:
		return radeon_do_cleanup_cp(dev);
	}

	return -EINVAL;
}

int radeon_cp_start(struct drm_device *dev, void *data, struct drm_file *file_priv)
{
	drm_radeon_private_t *dev_priv = dev->dev_private;
	DRM_DEBUG("\n");

	if (drm_core_check_feature(dev, DRIVER_MODESET))
		return 0;

	LOCK_TEST_WITH_RETURN(dev, file_priv);

	if (dev_priv->cp_running) {
		DRM_DEBUG("while CP running\n");
		return 0;
	}
	if (dev_priv->cp_mode == RADEON_CSQ_PRIDIS_INDDIS) {
		DRM_DEBUG("called with bogus CP mode (%d)\n",
			  dev_priv->cp_mode);
		return 0;
	}

	radeon_do_cp_start(dev_priv);

	return 0;
}

/* Stop the CP.  The engine must have been idled before calling this
 * routine.
 */
int radeon_cp_stop(struct drm_device *dev, void *data, struct drm_file *file_priv)
{
	drm_radeon_private_t *dev_priv = dev->dev_private;
	drm_radeon_cp_stop_t *stop = data;
	int ret;
	DRM_DEBUG("\n");

	if (drm_core_check_feature(dev, DRIVER_MODESET))
		return 0;

	LOCK_TEST_WITH_RETURN(dev, file_priv);

	if (!dev_priv->cp_running)
		return 0;

	/* Flush any pending CP commands.  This ensures any outstanding
	 * commands are exectuted by the engine before we turn it off.
	 */
	if (stop->flush) {
		radeon_do_cp_flush(dev_priv);
	}

	/* If we fail to make the engine go idle, we return an error
	 * code so that the DRM ioctl wrapper can try again.
	 */
	if (stop->idle) {
		ret = radeon_do_cp_idle(dev_priv);
		if (ret)
			return ret;
	}

	/* Finally, we can turn off the CP.  If the engine isn't idle,
	 * we will get some dropped triangles as they won't be fully
	 * rendered before the CP is shut down.
	 */
	radeon_do_cp_stop(dev_priv);

	/* Reset the engine */
	radeon_do_engine_reset(dev);

	return 0;
}

void radeon_do_release(struct drm_device * dev)
{
	drm_radeon_private_t *dev_priv = dev->dev_private;
	int i, ret;

	if (drm_core_check_feature(dev, DRIVER_MODESET)) 
		return;
		
	if (dev_priv) {
		if (dev_priv->cp_running) {
			/* Stop the cp */
			while ((ret = radeon_do_cp_idle(dev_priv)) != 0) {
				DRM_DEBUG("radeon_do_cp_idle %d\n", ret);
#ifdef __linux__
				schedule();
#else
#if defined(__FreeBSD__) && __FreeBSD_version > 500000
				mtx_sleep(&ret, &dev->dev_lock, PZERO, "rdnrel",
				       1);
#else
				tsleep(&ret, PZERO, "rdnrel", 1);
#endif
#endif
			}
			radeon_do_cp_stop(dev_priv);
			radeon_do_engine_reset(dev);
		}

		/* Disable *all* interrupts */
		if (dev_priv->mmio)	/* remove this after permanent addmaps */
			RADEON_WRITE(RADEON_GEN_INT_CNTL, 0);

		if (dev_priv->mmio) {	/* remove all surfaces */
			for (i = 0; i < RADEON_MAX_SURFACES; i++) {
				RADEON_WRITE(RADEON_SURFACE0_INFO + 16 * i, 0);
				RADEON_WRITE(RADEON_SURFACE0_LOWER_BOUND +
					     16 * i, 0);
				RADEON_WRITE(RADEON_SURFACE0_UPPER_BOUND +
					     16 * i, 0);
			}
		}

		/* Free memory heap structures */
		radeon_mem_takedown(&(dev_priv->gart_heap));
		radeon_mem_takedown(&(dev_priv->fb_heap));


		radeon_gem_mm_fini(dev);

		/* deallocate kernel resources */
		radeon_do_cleanup_cp(dev);
	}
}

/* Just reset the CP ring.  Called as part of an X Server engine reset.
 */
int radeon_cp_reset(struct drm_device *dev, void *data, struct drm_file *file_priv)
{
	drm_radeon_private_t *dev_priv = dev->dev_private;
	DRM_DEBUG("\n");

	if (drm_core_check_feature(dev, DRIVER_MODESET)) 
		return 0;

	LOCK_TEST_WITH_RETURN(dev, file_priv);

	if (!dev_priv) {
		DRM_DEBUG("called before init done\n");
		return -EINVAL;
	}

	radeon_do_cp_reset(dev_priv);

	/* The CP is no longer running after an engine reset */
	dev_priv->cp_running = 0;

	return 0;
}

int radeon_cp_idle(struct drm_device *dev, void *data, struct drm_file *file_priv)
{
	drm_radeon_private_t *dev_priv = dev->dev_private;
	DRM_DEBUG("\n");

	
	if (!drm_core_check_feature(dev, DRIVER_MODESET))
		LOCK_TEST_WITH_RETURN(dev, file_priv);

	return radeon_do_cp_idle(dev_priv);
}

/* Added by Charl P. Botha to call radeon_do_resume_cp().
 */
int radeon_cp_resume(struct drm_device *dev, void *data, struct drm_file *file_priv)
{

	if (drm_core_check_feature(dev, DRIVER_MODESET)) 
		return 0;

	return radeon_do_resume_cp(dev);
}

int radeon_engine_reset(struct drm_device *dev, void *data, struct drm_file *file_priv)
{
	DRM_DEBUG("\n");

	if (drm_core_check_feature(dev, DRIVER_MODESET)) 
		return 0;

	LOCK_TEST_WITH_RETURN(dev, file_priv);

	return radeon_do_engine_reset(dev);
}

/* ================================================================
 * Fullscreen mode
 */

/* KW: Deprecated to say the least:
 */
int radeon_fullscreen(struct drm_device *dev, void *data, struct drm_file *file_priv)
{
	return 0;
}

/* ================================================================
 * Freelist management
 */

/* Original comment: FIXME: ROTATE_BUFS is a hack to cycle through
 *   bufs until freelist code is used.  Note this hides a problem with
 *   the scratch register * (used to keep track of last buffer
 *   completed) being written to before * the last buffer has actually
 *   completed rendering.
 *
 * KW:  It's also a good way to find free buffers quickly.
 *
 * KW: Ideally this loop wouldn't exist, and freelist_get wouldn't
 * sleep.  However, bugs in older versions of radeon_accel.c mean that
 * we essentially have to do this, else old clients will break.
 *
 * However, it does leave open a potential deadlock where all the
 * buffers are held by other clients, which can't release them because
 * they can't get the lock.
 */

struct drm_buf *radeon_freelist_get(struct drm_device * dev)
{
	struct drm_device_dma *dma = dev->dma;
	drm_radeon_private_t *dev_priv = dev->dev_private;
	drm_radeon_buf_priv_t *buf_priv;
	struct drm_buf *buf;
	int i, t;
	int start;

	if (++dev_priv->last_buf >= dma->buf_count)
		dev_priv->last_buf = 0;

	start = dev_priv->last_buf;

	for (t = 0; t < dev_priv->usec_timeout; t++) {
		u32 done_age = GET_SCRATCH(1);
		DRM_DEBUG("done_age = %d\n", done_age);
		for (i = start; i < dma->buf_count; i++) {
			buf = dma->buflist[i];
			buf_priv = buf->dev_private;
			if (buf->file_priv == NULL || (buf->pending &&
						       buf_priv->age <=
						       done_age)) {
				dev_priv->stats.requested_bufs++;
				buf->pending = 0;
				return buf;
			}
			start = 0;
		}

		if (t) {
			DRM_UDELAY(1);
			dev_priv->stats.freelist_loops++;
		}
	}

	DRM_DEBUG("returning NULL!\n");
	return NULL;
}

#if 0
struct drm_buf *radeon_freelist_get(struct drm_device * dev)
{
	struct drm_device_dma *dma = dev->dma;
	drm_radeon_private_t *dev_priv = dev->dev_private;
	drm_radeon_buf_priv_t *buf_priv;
	struct drm_buf *buf;
	int i, t;
	int start;
	u32 done_age = DRM_READ32(dev_priv->ring_rptr, RADEON_SCRATCHOFF(1));

	if (++dev_priv->last_buf >= dma->buf_count)
		dev_priv->last_buf = 0;

	start = dev_priv->last_buf;
	dev_priv->stats.freelist_loops++;

	for (t = 0; t < 2; t++) {
		for (i = start; i < dma->buf_count; i++) {
			buf = dma->buflist[i];
			buf_priv = buf->dev_private;
			if (buf->file_priv == 0 || (buf->pending &&
						    buf_priv->age <=
						    done_age)) {
				dev_priv->stats.requested_bufs++;
				buf->pending = 0;
				return buf;
			}
		}
		start = 0;
	}

	return NULL;
}
#endif

void radeon_freelist_reset(struct drm_device * dev)
{
	struct drm_device_dma *dma = dev->dma;
	drm_radeon_private_t *dev_priv = dev->dev_private;
	int i;

	dev_priv->last_buf = 0;
	for (i = 0; i < dma->buf_count; i++) {
		struct drm_buf *buf = dma->buflist[i];
		drm_radeon_buf_priv_t *buf_priv = buf->dev_private;
		buf_priv->age = 0;
	}
}

/* ================================================================
 * CP command submission
 */

int radeon_wait_ring(drm_radeon_private_t * dev_priv, int n)
{
	drm_radeon_ring_buffer_t *ring = &dev_priv->ring;
	int i;
	u32 last_head = GET_RING_HEAD(dev_priv);

	for (i = 0; i < dev_priv->usec_timeout; i++) {
		u32 head = GET_RING_HEAD(dev_priv);

		ring->space = (head - ring->tail) * sizeof(u32);
		if (ring->space <= 0)
			ring->space += ring->size;
		if (ring->space > n)
			return 0;

		dev_priv->stats.boxes |= RADEON_BOX_WAIT_IDLE;

		if (head != last_head)
			i = 0;
		last_head = head;

		DRM_UDELAY(1);
	}

	/* FIXME: This return value is ignored in the BEGIN_RING macro! */
#if RADEON_FIFO_DEBUG
	radeon_status(dev_priv);
	DRM_ERROR("failed!\n");
#endif
	return -EBUSY;
}

static int radeon_cp_get_buffers(struct drm_device *dev,
				 struct drm_file *file_priv,
				 struct drm_dma * d)
{
	int i;
	struct drm_buf *buf;

	for (i = d->granted_count; i < d->request_count; i++) {
		buf = radeon_freelist_get(dev);
		if (!buf)
			return -EBUSY;	/* NOTE: broken client */

		buf->file_priv = file_priv;

		if (DRM_COPY_TO_USER(&d->request_indices[i], &buf->idx,
				     sizeof(buf->idx)))
			return -EFAULT;
		if (DRM_COPY_TO_USER(&d->request_sizes[i], &buf->total,
				     sizeof(buf->total)))
			return -EFAULT;

		d->granted_count++;
	}
	return 0;
}

int radeon_cp_buffers(struct drm_device *dev, void *data, struct drm_file *file_priv)
{
	struct drm_device_dma *dma = dev->dma;
	int ret = 0;
	struct drm_dma *d = data;

	LOCK_TEST_WITH_RETURN(dev, file_priv);

	/* Please don't send us buffers.
	 */
	if (d->send_count != 0) {
		DRM_ERROR("Process %d trying to send %d buffers via drmDMA\n",
			  DRM_CURRENTPID, d->send_count);
		return -EINVAL;
	}

	/* We'll send you buffers.
	 */
	if (d->request_count < 0 || d->request_count > dma->buf_count) {
		DRM_ERROR("Process %d trying to get %d buffers (of %d max)\n",
			  DRM_CURRENTPID, d->request_count, dma->buf_count);
		return -EINVAL;
	}

	d->granted_count = 0;

	if (d->request_count) {
		ret = radeon_cp_get_buffers(dev, file_priv, d);
	}

	return ret;
}

static void radeon_get_vram_type(struct drm_device *dev)
{
	struct drm_radeon_private *dev_priv = dev->dev_private;
	uint32_t tmp;

	if (dev_priv->flags & RADEON_IS_IGP || (dev_priv->chip_family >= CHIP_R300))
		dev_priv->is_ddr = true;
	else if (RADEON_READ(RADEON_MEM_SDRAM_MODE_REG) & RADEON_MEM_CFG_TYPE_DDR)
		dev_priv->is_ddr = true;
	else
		dev_priv->is_ddr = false;

	if ((dev_priv->chip_family >= CHIP_R600) &&
	    (dev_priv->chip_family <= CHIP_RV635)) {
		int chansize;
		
		tmp = RADEON_READ(R600_RAMCFG);
		if (tmp & R600_CHANSIZE_OVERRIDE)
			chansize = 16;
		else if (tmp & R600_CHANSIZE)
			chansize = 64;
		else
			chansize = 32;

		if (dev_priv->chip_family == CHIP_R600)
			dev_priv->ram_width = 8 * chansize;
		else if (dev_priv->chip_family == CHIP_RV670)
			dev_priv->ram_width = 4 * chansize;
		else if ((dev_priv->chip_family == CHIP_RV610) ||
			 (dev_priv->chip_family == CHIP_RV620))
			dev_priv->ram_width = chansize;
		else if ((dev_priv->chip_family == CHIP_RV630) ||
			 (dev_priv->chip_family == CHIP_RV635))
			dev_priv->ram_width = 2 * chansize;
	} else if (dev_priv->chip_family == CHIP_RV515) {
		tmp = radeon_read_mc_reg(dev_priv, RV515_MC_CNTL);
		tmp &= RV515_MEM_NUM_CHANNELS_MASK;
		switch (tmp) {
		case 0: dev_priv->ram_width = 64; break;
		case 1: dev_priv->ram_width = 128; break;
		default: dev_priv->ram_width = 128; break;
		}
	} else if ((dev_priv->chip_family >= CHIP_R520) &&
		   (dev_priv->chip_family <= CHIP_RV570)) {
		tmp = radeon_read_mc_reg(dev_priv, R520_MC_CNTL0);
		switch ((tmp & R520_MEM_NUM_CHANNELS_MASK) >> R520_MEM_NUM_CHANNELS_SHIFT) {
		case 0: dev_priv->ram_width = 32; break;
		case 1: dev_priv->ram_width = 64; break;
		case 2: dev_priv->ram_width = 128; break;
		case 3: dev_priv->ram_width = 256; break;
		default: dev_priv->ram_width = 128; break;
		}
	} else if ((dev_priv->chip_family == CHIP_RV100) ||
		   (dev_priv->chip_family == CHIP_RS100) ||
		   (dev_priv->chip_family == CHIP_RS200)) {
		tmp = RADEON_READ(RADEON_MEM_CNTL);
		if (tmp & RV100_HALF_MODE)
			dev_priv->ram_width = 32;
		else
			dev_priv->ram_width = 64;

		if (dev_priv->flags & RADEON_SINGLE_CRTC) {
			dev_priv->ram_width /= 4;
			dev_priv->is_ddr = true;
		}
	} else if (dev_priv->chip_family <= CHIP_RV280) {
		tmp = RADEON_READ(RADEON_MEM_CNTL);
		if (tmp & RADEON_MEM_NUM_CHANNELS_MASK)
			dev_priv->ram_width = 128;
		else
			dev_priv->ram_width = 64;
	} else {
		/* newer IGPs */
		dev_priv->ram_width = 128;
	}
	DRM_DEBUG("RAM width %d bits %cDR\n", dev_priv->ram_width, dev_priv->is_ddr ? 'D' : 'S');
}   

static void radeon_force_some_clocks(struct drm_device *dev)
{
	struct drm_radeon_private *dev_priv = dev->dev_private;
	uint32_t tmp;

	tmp = RADEON_READ_PLL(dev_priv, RADEON_SCLK_CNTL);
	tmp |= RADEON_SCLK_FORCE_CP | RADEON_SCLK_FORCE_VIP;
	RADEON_WRITE_PLL(dev_priv, RADEON_SCLK_CNTL, tmp);
}

static void radeon_set_dynamic_clock(struct drm_device *dev, int mode)
{
	struct drm_radeon_private *dev_priv = dev->dev_private;
	uint32_t tmp;

	switch(mode) {
	case 0:
		if (dev_priv->flags & RADEON_SINGLE_CRTC) {
			tmp = RADEON_READ_PLL(dev_priv, RADEON_SCLK_CNTL);
			tmp |= (RADEON_SCLK_FORCE_CP   | RADEON_SCLK_FORCE_HDP |
				RADEON_SCLK_FORCE_DISP1 | RADEON_SCLK_FORCE_TOP |
				RADEON_SCLK_FORCE_E2   | RADEON_SCLK_FORCE_SE  |
				RADEON_SCLK_FORCE_IDCT | RADEON_SCLK_FORCE_VIP |
				RADEON_SCLK_FORCE_RE   | RADEON_SCLK_FORCE_PB  |
				RADEON_SCLK_FORCE_TAM  | RADEON_SCLK_FORCE_TDM |
				RADEON_SCLK_FORCE_RB);
			RADEON_WRITE_PLL(dev_priv, RADEON_SCLK_CNTL, tmp);
		} else if (dev_priv->chip_family == CHIP_RV350) {
			/* for RV350/M10, no delays are required. */
			tmp = RADEON_READ_PLL(dev_priv, R300_SCLK_CNTL2);
			tmp |= (R300_SCLK_FORCE_TCL |
				R300_SCLK_FORCE_GA |
				R300_SCLK_FORCE_CBA);
			RADEON_WRITE_PLL(dev_priv, R300_SCLK_CNTL2, tmp);

			tmp = RADEON_READ_PLL(dev_priv, RADEON_SCLK_CNTL);
			tmp &= ~(RADEON_SCLK_FORCE_DISP2 | RADEON_SCLK_FORCE_CP      |
				 RADEON_SCLK_FORCE_HDP   | RADEON_SCLK_FORCE_DISP1   |
				 RADEON_SCLK_FORCE_TOP   | RADEON_SCLK_FORCE_E2      |
				 R300_SCLK_FORCE_VAP     | RADEON_SCLK_FORCE_IDCT    |
				 RADEON_SCLK_FORCE_VIP   | R300_SCLK_FORCE_SR        |
				 R300_SCLK_FORCE_PX      | R300_SCLK_FORCE_TX        |
				 R300_SCLK_FORCE_US      | RADEON_SCLK_FORCE_TV_SCLK |
				 R300_SCLK_FORCE_SU      | RADEON_SCLK_FORCE_OV0);
			tmp |=  RADEON_DYN_STOP_LAT_MASK;
			RADEON_WRITE_PLL(dev_priv, RADEON_SCLK_CNTL, tmp);

			tmp = RADEON_READ_PLL(dev_priv, RADEON_SCLK_MORE_CNTL);
			tmp &= ~RADEON_SCLK_MORE_FORCEON;
			tmp |= RADEON_SCLK_MORE_MAX_DYN_STOP_LAT;
			RADEON_WRITE_PLL(dev_priv, RADEON_SCLK_MORE_CNTL, tmp);

			tmp = RADEON_READ_PLL(dev_priv, RADEON_VCLK_ECP_CNTL);
			tmp |= (RADEON_PIXCLK_ALWAYS_ONb |
				RADEON_PIXCLK_DAC_ALWAYS_ONb);
			RADEON_WRITE_PLL(dev_priv, RADEON_VCLK_ECP_CNTL, tmp);

			tmp = RADEON_READ_PLL(dev_priv, RADEON_PIXCLKS_CNTL);
			tmp |= (RADEON_PIX2CLK_ALWAYS_ONb         |
				RADEON_PIX2CLK_DAC_ALWAYS_ONb     |
				RADEON_DISP_TVOUT_PIXCLK_TV_ALWAYS_ONb |
				R300_DVOCLK_ALWAYS_ONb            |   
				RADEON_PIXCLK_BLEND_ALWAYS_ONb    |
				RADEON_PIXCLK_GV_ALWAYS_ONb       |
				R300_PIXCLK_DVO_ALWAYS_ONb        | 
				RADEON_PIXCLK_LVDS_ALWAYS_ONb     |
				RADEON_PIXCLK_TMDS_ALWAYS_ONb     |
				R300_PIXCLK_TRANS_ALWAYS_ONb      |
				R300_PIXCLK_TVO_ALWAYS_ONb        |
				R300_P2G2CLK_ALWAYS_ONb           |
				R300_P2G2CLK_ALWAYS_ONb);
			RADEON_WRITE_PLL(dev_priv, RADEON_PIXCLKS_CNTL, tmp);
		} else {
			tmp = RADEON_READ_PLL(dev_priv, RADEON_SCLK_CNTL);
			tmp |= (RADEON_SCLK_FORCE_CP | RADEON_SCLK_FORCE_E2);
			tmp |= RADEON_SCLK_FORCE_SE;

			if ( dev_priv->flags & RADEON_SINGLE_CRTC ) {
				tmp |= ( RADEON_SCLK_FORCE_RB    |
					 RADEON_SCLK_FORCE_TDM   |
					 RADEON_SCLK_FORCE_TAM   |
					 RADEON_SCLK_FORCE_PB    |
					 RADEON_SCLK_FORCE_RE    |
					 RADEON_SCLK_FORCE_VIP   |
					 RADEON_SCLK_FORCE_IDCT  |
					 RADEON_SCLK_FORCE_TOP   |
					 RADEON_SCLK_FORCE_DISP1 |
					 RADEON_SCLK_FORCE_DISP2 |
					 RADEON_SCLK_FORCE_HDP    );
			} else if ((dev_priv->chip_family == CHIP_R300) ||
				   (dev_priv->chip_family == CHIP_R350)) {
				tmp |= ( RADEON_SCLK_FORCE_HDP   |
					 RADEON_SCLK_FORCE_DISP1 |
					 RADEON_SCLK_FORCE_DISP2 |
					 RADEON_SCLK_FORCE_TOP   |
					 RADEON_SCLK_FORCE_IDCT  |
					 RADEON_SCLK_FORCE_VIP);
			}

			RADEON_WRITE_PLL(dev_priv, RADEON_SCLK_CNTL, tmp);

			udelay(16000);
			
			if ((dev_priv->chip_family == CHIP_R300) ||
			    (dev_priv->chip_family == CHIP_R350)) {
				tmp = RADEON_READ_PLL(dev_priv, R300_SCLK_CNTL2);
				tmp |= ( R300_SCLK_FORCE_TCL |
					 R300_SCLK_FORCE_GA  |
					 R300_SCLK_FORCE_CBA);
				RADEON_WRITE_PLL(dev_priv, R300_SCLK_CNTL2, tmp);
				udelay(16000);
			}
			
			if (dev_priv->flags & RADEON_IS_IGP) {
				tmp = RADEON_READ_PLL(dev_priv, RADEON_MCLK_CNTL);
				tmp &= ~(RADEON_FORCEON_MCLKA |
					 RADEON_FORCEON_YCLKA);
				RADEON_WRITE_PLL(dev_priv, RADEON_MCLK_CNTL, tmp);
				udelay(16000);
			}
			
			if ((dev_priv->chip_family == CHIP_RV200) ||
			    (dev_priv->chip_family == CHIP_RV250) ||
			    (dev_priv->chip_family == CHIP_RV280)) {
				tmp = RADEON_READ_PLL(dev_priv, RADEON_SCLK_MORE_CNTL);
				tmp |= RADEON_SCLK_MORE_FORCEON;
				RADEON_WRITE_PLL(dev_priv, RADEON_SCLK_MORE_CNTL, tmp);
				udelay(16000);
			}
			
			tmp = RADEON_READ_PLL(dev_priv, RADEON_PIXCLKS_CNTL);
			tmp &= ~(RADEON_PIX2CLK_ALWAYS_ONb         |
				 RADEON_PIX2CLK_DAC_ALWAYS_ONb     |
				 RADEON_PIXCLK_BLEND_ALWAYS_ONb    |
				 RADEON_PIXCLK_GV_ALWAYS_ONb       |
				 RADEON_PIXCLK_DIG_TMDS_ALWAYS_ONb |
				 RADEON_PIXCLK_LVDS_ALWAYS_ONb     |
				 RADEON_PIXCLK_TMDS_ALWAYS_ONb);
			
			RADEON_WRITE_PLL(dev_priv, RADEON_PIXCLKS_CNTL, tmp);
			udelay(16000);
			
			tmp = RADEON_READ_PLL(dev_priv, RADEON_VCLK_ECP_CNTL);
			tmp &= ~(RADEON_PIXCLK_ALWAYS_ONb  |
				 RADEON_PIXCLK_DAC_ALWAYS_ONb); 
			RADEON_WRITE_PLL(dev_priv, RADEON_VCLK_ECP_CNTL, tmp);
		}
		DRM_DEBUG("Dynamic Clock Scaling Disabled\n");
		break;
        case 1:
		if (dev_priv->flags & RADEON_SINGLE_CRTC) {
			tmp = RADEON_READ_PLL(dev_priv, RADEON_SCLK_CNTL);
			if ((RADEON_READ(RADEON_CONFIG_CNTL) & RADEON_CFG_ATI_REV_ID_MASK) >
			    RADEON_CFG_ATI_REV_A13) { 
				tmp &= ~(RADEON_SCLK_FORCE_CP | RADEON_SCLK_FORCE_RB);
			}
			tmp &= ~(RADEON_SCLK_FORCE_HDP  | RADEON_SCLK_FORCE_DISP1 |
				 RADEON_SCLK_FORCE_TOP  | RADEON_SCLK_FORCE_SE   |
				 RADEON_SCLK_FORCE_IDCT | RADEON_SCLK_FORCE_RE   |
				 RADEON_SCLK_FORCE_PB   | RADEON_SCLK_FORCE_TAM  |
				 RADEON_SCLK_FORCE_TDM);
			RADEON_WRITE_PLL(dev_priv, RADEON_SCLK_CNTL, tmp);
		} else if ((dev_priv->chip_family == CHIP_R300) ||
			   (dev_priv->chip_family == CHIP_R350) ||
			   (dev_priv->chip_family == CHIP_RV350)) {
			if (dev_priv->chip_family == CHIP_RV350) {
				tmp = RADEON_READ_PLL(dev_priv, R300_SCLK_CNTL2);
				tmp &= ~(R300_SCLK_FORCE_TCL |
					 R300_SCLK_FORCE_GA  |
					 R300_SCLK_FORCE_CBA);
				tmp |=  (R300_SCLK_TCL_MAX_DYN_STOP_LAT |
					 R300_SCLK_GA_MAX_DYN_STOP_LAT  |
					 R300_SCLK_CBA_MAX_DYN_STOP_LAT);
				RADEON_WRITE_PLL(dev_priv, R300_SCLK_CNTL2, tmp);
				
				tmp = RADEON_READ_PLL(dev_priv, RADEON_SCLK_CNTL);
				tmp &= ~(RADEON_SCLK_FORCE_DISP2 | RADEON_SCLK_FORCE_CP      |
					 RADEON_SCLK_FORCE_HDP   | RADEON_SCLK_FORCE_DISP1   |
					 RADEON_SCLK_FORCE_TOP   | RADEON_SCLK_FORCE_E2      |
					 R300_SCLK_FORCE_VAP     | RADEON_SCLK_FORCE_IDCT    |
					 RADEON_SCLK_FORCE_VIP   | R300_SCLK_FORCE_SR        |
					 R300_SCLK_FORCE_PX      | R300_SCLK_FORCE_TX        |
					 R300_SCLK_FORCE_US      | RADEON_SCLK_FORCE_TV_SCLK |
					 R300_SCLK_FORCE_SU      | RADEON_SCLK_FORCE_OV0);
				tmp |=  RADEON_DYN_STOP_LAT_MASK;
				RADEON_WRITE_PLL(dev_priv, RADEON_SCLK_CNTL, tmp);

				tmp = RADEON_READ_PLL(dev_priv, RADEON_SCLK_MORE_CNTL);
				tmp &= ~RADEON_SCLK_MORE_FORCEON;
				tmp |=  RADEON_SCLK_MORE_MAX_DYN_STOP_LAT;
				RADEON_WRITE_PLL(dev_priv, RADEON_SCLK_MORE_CNTL, tmp);
				
				tmp = RADEON_READ_PLL(dev_priv, RADEON_VCLK_ECP_CNTL);
				tmp |= (RADEON_PIXCLK_ALWAYS_ONb |
					RADEON_PIXCLK_DAC_ALWAYS_ONb);   
				RADEON_WRITE_PLL(dev_priv, RADEON_VCLK_ECP_CNTL, tmp);

				tmp = RADEON_READ_PLL(dev_priv, RADEON_PIXCLKS_CNTL);
				tmp |= (RADEON_PIX2CLK_ALWAYS_ONb         |
					RADEON_PIX2CLK_DAC_ALWAYS_ONb     |
					RADEON_DISP_TVOUT_PIXCLK_TV_ALWAYS_ONb |
					R300_DVOCLK_ALWAYS_ONb            |   
					RADEON_PIXCLK_BLEND_ALWAYS_ONb    |
					RADEON_PIXCLK_GV_ALWAYS_ONb       |
					R300_PIXCLK_DVO_ALWAYS_ONb        | 
					RADEON_PIXCLK_LVDS_ALWAYS_ONb     |
					RADEON_PIXCLK_TMDS_ALWAYS_ONb     |
					R300_PIXCLK_TRANS_ALWAYS_ONb      |
					R300_PIXCLK_TVO_ALWAYS_ONb        |
					R300_P2G2CLK_ALWAYS_ONb           |
					R300_P2G2CLK_ALWAYS_ONb);
				RADEON_WRITE_PLL(dev_priv, RADEON_PIXCLKS_CNTL, tmp);

				tmp = RADEON_READ_PLL(dev_priv, RADEON_MCLK_MISC);
				tmp |= (RADEON_MC_MCLK_DYN_ENABLE |
					RADEON_IO_MCLK_DYN_ENABLE);
				RADEON_WRITE_PLL(dev_priv, RADEON_MCLK_MISC, tmp);

				tmp = RADEON_READ_PLL(dev_priv, RADEON_MCLK_CNTL);
				tmp |= (RADEON_FORCEON_MCLKA |
					RADEON_FORCEON_MCLKB);

				tmp &= ~(RADEON_FORCEON_YCLKA  |
					 RADEON_FORCEON_YCLKB  |
					 RADEON_FORCEON_MC);

				/* Some releases of vbios have set DISABLE_MC_MCLKA
				   and DISABLE_MC_MCLKB bits in the vbios table.  Setting these
				   bits will cause H/W hang when reading video memory with dynamic clocking
				   enabled. */
				if ((tmp & R300_DISABLE_MC_MCLKA) &&
				    (tmp & R300_DISABLE_MC_MCLKB)) {
					/* If both bits are set, then check the active channels */
					tmp = RADEON_READ_PLL(dev_priv, RADEON_MCLK_CNTL);
					if (dev_priv->ram_width == 64) {
						if (RADEON_READ(RADEON_MEM_CNTL) & R300_MEM_USE_CD_CH_ONLY)
							tmp &= ~R300_DISABLE_MC_MCLKB;
						else
							tmp &= ~R300_DISABLE_MC_MCLKA;
					} else {
						tmp &= ~(R300_DISABLE_MC_MCLKA |
							 R300_DISABLE_MC_MCLKB);
					}
				}
				
				RADEON_WRITE_PLL(dev_priv, RADEON_MCLK_CNTL, tmp);
			} else {
				tmp = RADEON_READ_PLL(dev_priv, RADEON_SCLK_CNTL);
				tmp &= ~(R300_SCLK_FORCE_VAP);
				tmp |= RADEON_SCLK_FORCE_CP;
				RADEON_WRITE_PLL(dev_priv, RADEON_SCLK_CNTL, tmp);
				udelay(15000);
				
				tmp = RADEON_READ_PLL(dev_priv, R300_SCLK_CNTL2);
				tmp &= ~(R300_SCLK_FORCE_TCL |
					 R300_SCLK_FORCE_GA  |
					 R300_SCLK_FORCE_CBA);
				RADEON_WRITE_PLL(dev_priv, R300_SCLK_CNTL2, tmp);
			}
		} else {
			tmp = RADEON_READ_PLL(dev_priv, RADEON_CLK_PWRMGT_CNTL);
			tmp &= ~(RADEON_ACTIVE_HILO_LAT_MASK     | 
				 RADEON_DISP_DYN_STOP_LAT_MASK   | 
				 RADEON_DYN_STOP_MODE_MASK); 
			
			tmp |= (RADEON_ENGIN_DYNCLK_MODE |
				(0x01 << RADEON_ACTIVE_HILO_LAT_SHIFT));
			RADEON_WRITE_PLL(dev_priv, RADEON_CLK_PWRMGT_CNTL, tmp);
			udelay(15000);

			tmp = RADEON_READ_PLL(dev_priv, RADEON_CLK_PIN_CNTL);
			tmp |= RADEON_SCLK_DYN_START_CNTL; 
			RADEON_WRITE_PLL(dev_priv, RADEON_CLK_PIN_CNTL, tmp);
			udelay(15000);

			/* When DRI is enabled, setting DYN_STOP_LAT to zero can cause some R200 
			   to lockup randomly, leave them as set by BIOS.
			*/
			tmp = RADEON_READ_PLL(dev_priv, RADEON_SCLK_CNTL);
			/*tmp &= RADEON_SCLK_SRC_SEL_MASK;*/
			tmp &= ~RADEON_SCLK_FORCEON_MASK;

			/*RAGE_6::A11 A12 A12N1 A13, RV250::A11 A12, R300*/
			if (((dev_priv->chip_family == CHIP_RV250) &&
			     ((RADEON_READ(RADEON_CONFIG_CNTL) & RADEON_CFG_ATI_REV_ID_MASK) <
			      RADEON_CFG_ATI_REV_A13)) || 
			    ((dev_priv->chip_family == CHIP_RV100) &&
			     ((RADEON_READ(RADEON_CONFIG_CNTL) & RADEON_CFG_ATI_REV_ID_MASK) <=
			      RADEON_CFG_ATI_REV_A13))){
				tmp |= RADEON_SCLK_FORCE_CP;
				tmp |= RADEON_SCLK_FORCE_VIP;
			}
			
			RADEON_WRITE_PLL(dev_priv, RADEON_SCLK_CNTL, tmp);

			if ((dev_priv->chip_family == CHIP_RV200) ||
			    (dev_priv->chip_family == CHIP_RV250) ||
			    (dev_priv->chip_family == CHIP_RV280)) {
				tmp = RADEON_READ_PLL(dev_priv, RADEON_SCLK_MORE_CNTL);
				tmp &= ~RADEON_SCLK_MORE_FORCEON;

				/* RV200::A11 A12 RV250::A11 A12 */
				if (((dev_priv->chip_family == CHIP_RV200) ||
				     (dev_priv->chip_family == CHIP_RV250)) &&
				    ((RADEON_READ(RADEON_CONFIG_CNTL) & RADEON_CFG_ATI_REV_ID_MASK) <
				     RADEON_CFG_ATI_REV_A13)) {
					tmp |= RADEON_SCLK_MORE_FORCEON;
				}
				RADEON_WRITE_PLL(dev_priv, RADEON_SCLK_MORE_CNTL, tmp);
				udelay(15000);
			}
			
			/* RV200::A11 A12, RV250::A11 A12 */
			if (((dev_priv->chip_family == CHIP_RV200) ||
			     (dev_priv->chip_family == CHIP_RV250)) &&
			    ((RADEON_READ(RADEON_CONFIG_CNTL) & RADEON_CFG_ATI_REV_ID_MASK) <
			     RADEON_CFG_ATI_REV_A13)) {
				tmp = RADEON_READ_PLL(dev_priv, RADEON_PLL_PWRMGT_CNTL);
				tmp |= RADEON_TCL_BYPASS_DISABLE;
				RADEON_WRITE_PLL(dev_priv, RADEON_PLL_PWRMGT_CNTL, tmp);
			}
			udelay(15000);
			
			/*enable dynamic mode for display clocks (PIXCLK and PIX2CLK)*/
			tmp = RADEON_READ_PLL(dev_priv, RADEON_PIXCLKS_CNTL);
			tmp |=  (RADEON_PIX2CLK_ALWAYS_ONb         |
				 RADEON_PIX2CLK_DAC_ALWAYS_ONb     |
				 RADEON_PIXCLK_BLEND_ALWAYS_ONb    |
				 RADEON_PIXCLK_GV_ALWAYS_ONb       |
				 RADEON_PIXCLK_DIG_TMDS_ALWAYS_ONb |
				 RADEON_PIXCLK_LVDS_ALWAYS_ONb     |
				 RADEON_PIXCLK_TMDS_ALWAYS_ONb);
			
			RADEON_WRITE_PLL(dev_priv, RADEON_PIXCLKS_CNTL, tmp);
			udelay(15000);
			
			tmp = RADEON_READ_PLL(dev_priv, RADEON_VCLK_ECP_CNTL);
			tmp |= (RADEON_PIXCLK_ALWAYS_ONb  |
				RADEON_PIXCLK_DAC_ALWAYS_ONb); 
			
			RADEON_WRITE_PLL(dev_priv, RADEON_VCLK_ECP_CNTL, tmp);
			udelay(15000);
		}    
		DRM_DEBUG("Dynamic Clock Scaling Enabled\n");
		break;
        default:
		break;
	}
	
}

int radeon_modeset_cp_init(struct drm_device *dev)
{
	drm_radeon_private_t *dev_priv = dev->dev_private;

	/* allocate a ring and ring rptr bits from GART space */
	/* these are allocated in GEM files */
	
	dev_priv->usec_timeout = RADEON_DEFAULT_CP_TIMEOUT;
	dev_priv->ring.size = RADEON_DEFAULT_RING_SIZE;
	dev_priv->cp_mode = RADEON_CSQ_PRIBM_INDBM;

	dev_priv->ring.start = (u32 *)(void *)(unsigned long)dev_priv->mm.ring_map.virtual;
	dev_priv->ring.end = (u32 *)(void *)(unsigned long)dev_priv->mm.ring_map.virtual +
		dev_priv->ring.size / sizeof(u32);
	dev_priv->ring.size_l2qw = drm_order(dev_priv->ring.size / 8);
	dev_priv->ring.rptr_update = 4096;
	dev_priv->ring.rptr_update_l2qw = drm_order(4096 / 8);
	dev_priv->ring.fetch_size = 32;
	dev_priv->ring.fetch_size_l2ow = drm_order(32 / 16);
	dev_priv->ring.tail_mask = (dev_priv->ring.size / sizeof(u32)) - 1;
	dev_priv->ring.high_mark = RADEON_RING_HIGH_MARK;

	dev_priv->new_memmap = 1;

	radeon_cp_load_microcode(dev_priv);
	
	DRM_DEBUG("ring offset is %x %x\n", dev_priv->mm.ring->offset, dev_priv->mm.ring_read_ptr->offset);

	radeon_cp_init_ring_buffer(dev, dev_priv);

	radeon_do_engine_reset(dev);
	radeon_test_writeback(dev_priv);

	radeon_do_cp_start(dev_priv);
	return 0;
}

static bool radeon_get_bios(struct drm_device *dev)
{
	drm_radeon_private_t *dev_priv = dev->dev_private;
	u8 __iomem *bios;
	size_t size;
	uint16_t tmp;

	bios = pci_map_rom(dev->pdev, &size);
	if (!bios)
		return -1;

	dev_priv->bios = kmalloc(size, GFP_KERNEL);
	if (!dev_priv->bios) {
		pci_unmap_rom(dev->pdev, bios);
		return -1;
	}

	memcpy(dev_priv->bios, bios, size);

	pci_unmap_rom(dev->pdev, bios);

	if (dev_priv->bios[0] != 0x55 || dev_priv->bios[1] != 0xaa)
		goto free_bios;

	dev_priv->bios_header_start = radeon_bios16(dev_priv, 0x48);

	if (!dev_priv->bios_header_start)
		goto free_bios;

	tmp = dev_priv->bios_header_start + 4;

	if (!memcmp(dev_priv->bios + tmp, "ATOM", 4) ||
	    !memcmp(dev_priv->bios + tmp, "MOTA", 4))
		dev_priv->is_atom_bios = true;
	else
		dev_priv->is_atom_bios = false;

	DRM_DEBUG("%sBIOS detected\n", dev_priv->is_atom_bios ? "ATOM" : "COM");
	return true;
free_bios:
	kfree(dev_priv->bios);
	dev_priv->bios = NULL;
	return false;
}

int radeon_modeset_preinit(struct drm_device *dev)
{
	drm_radeon_private_t *dev_priv = dev->dev_private;
	static struct card_info card;
	int ret;

	card.dev = dev;
	card.reg_read = cail_reg_read;
	card.reg_write = cail_reg_write;
	card.mc_read = cail_mc_read;
	card.mc_write = cail_mc_write;

	ret = radeon_get_bios(dev);
	if (!ret)
		return -1;

	if (dev_priv->is_atom_bios) {
		dev_priv->mode_info.atom_context = atom_parse(&card, dev_priv->bios);
		radeon_get_clock_info(dev);
	}
	return 0;
}


int radeon_driver_load(struct drm_device *dev, unsigned long flags)
{
	drm_radeon_private_t *dev_priv;
	int ret = 0;

	dev_priv = drm_alloc(sizeof(drm_radeon_private_t), DRM_MEM_DRIVER);
	if (dev_priv == NULL)
		return -ENOMEM;

	memset(dev_priv, 0, sizeof(drm_radeon_private_t));
	dev->dev_private = (void *)dev_priv;
	dev_priv->flags = flags;

	switch (flags & RADEON_FAMILY_MASK) {
	case CHIP_R100:
	case CHIP_RV200:
	case CHIP_R200:
	case CHIP_R300:
	case CHIP_R350:
	case CHIP_R420:
	case CHIP_RV410:
	case CHIP_RV515:
	case CHIP_R520:
	case CHIP_RV570:
	case CHIP_R580:
		dev_priv->flags |= RADEON_HAS_HIERZ;
		break;
	default:
		/* all other chips have no hierarchical z buffer */
		break;
	}

	dev_priv->chip_family = flags & RADEON_FAMILY_MASK;
	if (drm_device_is_agp(dev))
		dev_priv->flags |= RADEON_IS_AGP;
	else if (drm_device_is_pcie(dev))
		dev_priv->flags |= RADEON_IS_PCIE;
	else
		dev_priv->flags |= RADEON_IS_PCI;


	    
	DRM_DEBUG("%s card detected\n",
		  ((dev_priv->flags & RADEON_IS_AGP) ? "AGP" : (((dev_priv->flags & RADEON_IS_PCIE) ? "PCIE" : "PCI"))));

	ret = drm_addmap(dev, drm_get_resource_start(dev, 2),
			 drm_get_resource_len(dev, 2), _DRM_REGISTERS,
			 _DRM_DRIVER | _DRM_READ_ONLY, &dev_priv->mmio);
	if (ret != 0)
		return ret;

	if (drm_core_check_feature(dev, DRIVER_MODESET))
		radeon_modeset_preinit(dev);


	radeon_get_vram_type(dev);

	dev_priv->pll_errata = 0;

	if (dev_priv->chip_family == CHIP_R300 &&
	    (RADEON_READ(RADEON_CONFIG_CNTL) & RADEON_CFG_ATI_REV_ID_MASK) == RADEON_CFG_ATI_REV_A11)
		dev_priv->pll_errata |= CHIP_ERRATA_R300_CG;
		
	if (dev_priv->chip_family == CHIP_RV200 ||
	    dev_priv->chip_family == CHIP_RS200)
		dev_priv->pll_errata |= CHIP_ERRATA_PLL_DUMMYREADS;


	if (dev_priv->chip_family == CHIP_RV100 ||
	    dev_priv->chip_family == CHIP_RS100 ||
	    dev_priv->chip_family == CHIP_RS200)
		dev_priv->pll_errata |= CHIP_ERRATA_PLL_DELAY;


	if (drm_core_check_feature(dev, DRIVER_MODESET)) {
		if ((dev_priv->flags & RADEON_IS_MOBILITY) && !radeon_is_avivo(dev_priv)) {
			radeon_set_dynamic_clock(dev, radeon_dynclks);
		} else if (radeon_is_avivo(dev_priv)) {
			if (radeon_dynclks) {
				radeon_atom_static_pwrmgt_setup(dev, 1);
				radeon_atom_dyn_clk_setup(dev, 1);
			}
		}
		radeon_force_some_clocks(dev);
	}
		
	/* init memory manager - start with all of VRAM and a 32MB GART aperture for now */
	dev_priv->fb_aper_offset = drm_get_resource_start(dev, 0);

	drm_bo_driver_init(dev);

	if (drm_core_check_feature(dev, DRIVER_MODESET)) {
	
		dev_priv->fb_location = (radeon_read_fb_location(dev_priv) & 0xffff) << 16;
		dev_priv->fb_size =
			((radeon_read_fb_location(dev_priv) & 0xffff0000u) + 0x10000)
			- dev_priv->fb_location;
		radeon_gem_mm_init(dev);
		radeon_modeset_init(dev);

		radeon_modeset_cp_init(dev);
		dev->devname = kstrdup(DRIVER_NAME, GFP_KERNEL);

		drm_irq_install(dev);
	}


	return ret;
}


int radeon_master_create(struct drm_device *dev, struct drm_master *master)
{
	struct drm_radeon_master_private *master_priv;
	unsigned long sareapage;
	int ret;

	master_priv = drm_calloc(1, sizeof(*master_priv), DRM_MEM_DRIVER);
	if (!master_priv)
		return -ENOMEM;

	/* prebuild the SAREA */
	sareapage = max(SAREA_MAX, PAGE_SIZE);
	ret = drm_addmap(dev, 0, sareapage, _DRM_SHM, _DRM_CONTAINS_LOCK|_DRM_DRIVER,
			 &master_priv->sarea);
	if (ret) {
		DRM_ERROR("SAREA setup failed\n");
		return ret;
	}
	master_priv->sarea_priv = master_priv->sarea->handle + sizeof(struct drm_sarea);
	master_priv->sarea_priv->pfCurrentPage = 0;

	master->driver_priv = master_priv;
	return 0;
}

void radeon_master_destroy(struct drm_device *dev, struct drm_master *master)
{
	struct drm_radeon_master_private *master_priv = master->driver_priv;
	struct drm_radeon_private *dev_priv = dev->dev_private;

	if (!master_priv)
		return;

	if (master_priv->sarea_priv &&
	    master_priv->sarea_priv->pfCurrentPage != 0)
		radeon_cp_dispatch_flip(dev, master);

	master_priv->sarea_priv = NULL;
	if (master_priv->sarea)
		drm_rmmap(dev, master_priv->sarea);
		
	drm_free(master_priv, sizeof(*master_priv), DRM_MEM_DRIVER);

	master->driver_priv = NULL;
}
/* Create mappings for registers and framebuffer so userland doesn't necessarily
 * have to find them.
 */
int radeon_driver_firstopen(struct drm_device *dev)
{
	int ret;
	drm_local_map_t *map;
	drm_radeon_private_t *dev_priv = dev->dev_private;

	dev_priv->gart_info.table_size = RADEON_PCIGART_TABLE_SIZE;

	if (!drm_core_check_feature(dev, DRIVER_MODESET))
		radeon_gem_mm_init(dev);

	ret = drm_addmap(dev, dev_priv->fb_aper_offset,
			 drm_get_resource_len(dev, 0), _DRM_FRAME_BUFFER,
			 _DRM_WRITE_COMBINING, &map);
	if (ret != 0)
		return ret;

	return 0;
}

int radeon_driver_unload(struct drm_device *dev)
{
	drm_radeon_private_t *dev_priv = dev->dev_private;

	if (drm_core_check_feature(dev, DRIVER_MODESET)) {
		drm_irq_uninstall(dev);
		radeon_modeset_cleanup(dev);
		radeon_gem_mm_fini(dev);
	}

	drm_bo_driver_finish(dev);
	drm_rmmap(dev, dev_priv->mmio);

	DRM_DEBUG("\n");
	drm_free(dev_priv, sizeof(*dev_priv), DRM_MEM_DRIVER);

	dev->dev_private = NULL;
	return 0;
}

void radeon_gart_flush(struct drm_device *dev)
{
        drm_radeon_private_t *dev_priv = dev->dev_private;
        
        if (dev_priv->flags & RADEON_IS_IGPGART) {
                IGP_READ_MCIND(dev_priv, RS480_GART_CACHE_CNTRL);
                IGP_WRITE_MCIND(RS480_GART_CACHE_CNTRL, RS480_GART_CACHE_INVALIDATE);
                IGP_READ_MCIND(dev_priv, RS480_GART_CACHE_CNTRL);
                IGP_WRITE_MCIND(RS480_GART_CACHE_CNTRL, 0);
        } else if (dev_priv->flags & RADEON_IS_PCIE) {
                u32 tmp = RADEON_READ_PCIE(dev_priv, RADEON_PCIE_TX_GART_CNTL);
                tmp |= RADEON_PCIE_TX_GART_INVALIDATE_TLB;
                RADEON_WRITE_PCIE(RADEON_PCIE_TX_GART_CNTL, tmp);
                tmp &= ~RADEON_PCIE_TX_GART_INVALIDATE_TLB;
                RADEON_WRITE_PCIE(RADEON_PCIE_TX_GART_CNTL, tmp);
        } else {


	}
	
}<|MERGE_RESOLUTION|>--- conflicted
+++ resolved
@@ -1060,11 +1060,7 @@
 	dev_priv->depth_clear.rb3d_cntl = (RADEON_PLANE_MASK_ENABLE |
 					   (dev_priv->color_fmt << 10) |
 					   (dev_priv->chip_family < CHIP_R200 ? RADEON_ZBLOCK16 : 0));
-<<<<<<< HEAD
-	
-=======
-
->>>>>>> 95c02743
+
 	dev_priv->depth_clear.rb3d_zstencilcntl =
 	    (dev_priv->depth_fmt |
 	     RADEON_Z_TEST_ALWAYS |
@@ -1258,27 +1254,6 @@
 		dev_priv->gart_info.table_mask = DMA_BIT_MASK(32);
 		/* if we have an offset set from userspace */
 		if (dev_priv->pcigart_offset_set) {
-<<<<<<< HEAD
-=======
-			dev_priv->gart_info.bus_addr =
-			    dev_priv->pcigart_offset + dev_priv->fb_location;
-			dev_priv->gart_info.mapping.offset =
-			    dev_priv->pcigart_offset + dev_priv->fb_aper_offset;
-			dev_priv->gart_info.mapping.size =
-			    dev_priv->gart_info.table_size;
-
-			drm_core_ioremap_wc(&dev_priv->gart_info.mapping, dev);
-			dev_priv->gart_info.addr =
-			    dev_priv->gart_info.mapping.handle;
-
-			if (dev_priv->flags & RADEON_IS_PCIE)
-				dev_priv->gart_info.gart_reg_if = DRM_ATI_GART_PCIE;
-			else
-				dev_priv->gart_info.gart_reg_if = DRM_ATI_GART_PCI;
-			dev_priv->gart_info.gart_table_location =
-			    DRM_ATI_GART_FB;
->>>>>>> 95c02743
-
 			/* if it came from userspace - remap it */
 			if (dev_priv->pcigart_offset_set == 1) {
 				dev_priv->gart_info.bus_addr =
