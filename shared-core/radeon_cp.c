/* radeon_cp.c -- CP support for Radeon -*- linux-c -*- */
/*
 * Copyright 2000 Precision Insight, Inc., Cedar Park, Texas.
 * Copyright 2000 VA Linux Systems, Inc., Fremont, California.
 * Copyright 2007 Advanced Micro Devices, Inc.
 * All Rights Reserved.
 *
 * Permission is hereby granted, free of charge, to any person obtaining a
 * copy of this software and associated documentation files (the "Software"),
 * to deal in the Software without restriction, including without limitation
 * the rights to use, copy, modify, merge, publish, distribute, sublicense,
 * and/or sell copies of the Software, and to permit persons to whom the
 * Software is furnished to do so, subject to the following conditions:
 *
 * The above copyright notice and this permission notice (including the next
 * paragraph) shall be included in all copies or substantial portions of the
 * Software.
 *
 * THE SOFTWARE IS PROVIDED "AS IS", WITHOUT WARRANTY OF ANY KIND, EXPRESS OR
 * IMPLIED, INCLUDING BUT NOT LIMITED TO THE WARRANTIES OF MERCHANTABILITY,
 * FITNESS FOR A PARTICULAR PURPOSE AND NONINFRINGEMENT.  IN NO EVENT SHALL
 * PRECISION INSIGHT AND/OR ITS SUPPLIERS BE LIABLE FOR ANY CLAIM, DAMAGES OR
 * OTHER LIABILITY, WHETHER IN AN ACTION OF CONTRACT, TORT OR OTHERWISE,
 * ARISING FROM, OUT OF OR IN CONNECTION WITH THE SOFTWARE OR THE USE OR OTHER
 * DEALINGS IN THE SOFTWARE.
 *
 * Authors:
 *    Kevin E. Martin <martin@valinux.com>
 *    Gareth Hughes <gareth@valinux.com>
 */

#include "drmP.h"
#include "drm.h"
#include "radeon_drm.h"
#include "radeon_drv.h"
#include "r300_reg.h"

#include "radeon_microcode.h"
#define RADEON_FIFO_DEBUG	0

static int radeon_do_cleanup_cp(struct drm_device * dev);
static void radeon_do_cp_start(drm_radeon_private_t * dev_priv);

u32 RADEON_READ_MM(drm_radeon_private_t *dev_priv, int addr)
{
	u32 ret;

	if (addr < 0x10000)
		ret = DRM_READ32( dev_priv->mmio, addr );
	else {
		DRM_WRITE32( dev_priv->mmio, RADEON_MM_INDEX, addr );
		ret = DRM_READ32( dev_priv->mmio, RADEON_MM_DATA );
	}

	return ret;
}

static u32 R500_READ_MCIND(drm_radeon_private_t *dev_priv, int addr)
{
	u32 ret;
	RADEON_WRITE(R520_MC_IND_INDEX, 0x7f0000 | (addr & 0xff));
	ret = RADEON_READ(R520_MC_IND_DATA);
	RADEON_WRITE(R520_MC_IND_INDEX, 0);
	return ret;
}

static u32 RS480_READ_MCIND(drm_radeon_private_t *dev_priv, int addr)
{
	u32 ret;
	RADEON_WRITE(RS480_NB_MC_INDEX, addr & 0xff);
	ret = RADEON_READ(RS480_NB_MC_DATA);
	RADEON_WRITE(RS480_NB_MC_INDEX, 0xff);
	return ret;
}

static u32 RS690_READ_MCIND(drm_radeon_private_t *dev_priv, int addr)
{
	u32 ret;
	RADEON_WRITE(RS690_MC_INDEX, (addr & RS690_MC_INDEX_MASK));
	ret = RADEON_READ(RS690_MC_DATA);
	RADEON_WRITE(RS690_MC_INDEX, RS690_MC_INDEX_MASK);
	return ret;
}

static u32 RS600_READ_MCIND(drm_radeon_private_t *dev_priv, int addr)
{
	u32 ret;
	RADEON_WRITE(RS600_MC_INDEX, ((addr & RS600_MC_ADDR_MASK) |
				      RS600_MC_IND_CITF_ARB0));
	ret = RADEON_READ(RS600_MC_DATA);
	return ret;
}

static u32 IGP_READ_MCIND(drm_radeon_private_t *dev_priv, int addr)
{
	if (((dev_priv->flags & RADEON_FAMILY_MASK) == CHIP_RS690) ||
	    ((dev_priv->flags & RADEON_FAMILY_MASK) == CHIP_RS740))
	    return RS690_READ_MCIND(dev_priv, addr);
	else if ((dev_priv->flags & RADEON_FAMILY_MASK) == CHIP_RS600)
	    return RS600_READ_MCIND(dev_priv, addr);
	else
	    return RS480_READ_MCIND(dev_priv, addr);
}

u32 radeon_read_fb_location(drm_radeon_private_t *dev_priv)
{
	if ((dev_priv->flags & RADEON_FAMILY_MASK) >= CHIP_RV770)
		return RADEON_READ(R700_MC_VM_FB_LOCATION);
	else if ((dev_priv->flags & RADEON_FAMILY_MASK) >= CHIP_R600)
		return RADEON_READ(R600_MC_VM_FB_LOCATION);
	else if ((dev_priv->flags & RADEON_FAMILY_MASK) == CHIP_RV515)
		return R500_READ_MCIND(dev_priv, RV515_MC_FB_LOCATION);
	else if (((dev_priv->flags & RADEON_FAMILY_MASK) == CHIP_RS690) ||
		 ((dev_priv->flags & RADEON_FAMILY_MASK) == CHIP_RS740))
		return RS690_READ_MCIND(dev_priv, RS690_MC_FB_LOCATION);
	else if ((dev_priv->flags & RADEON_FAMILY_MASK) == CHIP_RS600)
		return RS600_READ_MCIND(dev_priv, RS600_MC_FB_LOCATION);
	else if ((dev_priv->flags & RADEON_FAMILY_MASK) > CHIP_RV515)
		return R500_READ_MCIND(dev_priv, R520_MC_FB_LOCATION);
	else
		return RADEON_READ(RADEON_MC_FB_LOCATION);
}

void radeon_write_fb_location(drm_radeon_private_t *dev_priv, u32 fb_loc)
{
	if ((dev_priv->flags & RADEON_FAMILY_MASK) >= CHIP_RV770)
		RADEON_WRITE(R700_MC_VM_FB_LOCATION, fb_loc);
	else if ((dev_priv->flags & RADEON_FAMILY_MASK) >= CHIP_R600)
		RADEON_WRITE(R600_MC_VM_FB_LOCATION, fb_loc);
	else if ((dev_priv->flags & RADEON_FAMILY_MASK) == CHIP_RV515)
		R500_WRITE_MCIND(RV515_MC_FB_LOCATION, fb_loc);
	else if (((dev_priv->flags & RADEON_FAMILY_MASK) == CHIP_RS690) ||
		 ((dev_priv->flags & RADEON_FAMILY_MASK) == CHIP_RS740))
		RS690_WRITE_MCIND(RS690_MC_FB_LOCATION, fb_loc);
	else if ((dev_priv->flags & RADEON_FAMILY_MASK) == CHIP_RS600)
		RS600_WRITE_MCIND(RS600_MC_FB_LOCATION, fb_loc);
	else if ((dev_priv->flags & RADEON_FAMILY_MASK) > CHIP_RV515)
		R500_WRITE_MCIND(R520_MC_FB_LOCATION, fb_loc);
	else
		RADEON_WRITE(RADEON_MC_FB_LOCATION, fb_loc);
}

void radeon_write_agp_location(drm_radeon_private_t *dev_priv, u32 agp_loc)
{
	/*R6xx/R7xx: AGP_TOP and BOT are actually 18 bits each */
	if ((dev_priv->flags & RADEON_FAMILY_MASK) >= CHIP_RV770) {
		RADEON_WRITE(R700_MC_VM_AGP_BOT, agp_loc & 0xffff); /* FIX ME */
		RADEON_WRITE(R700_MC_VM_AGP_TOP, (agp_loc >> 16) & 0xffff);
	} else if ((dev_priv->flags & RADEON_FAMILY_MASK) >= CHIP_R600) {
		RADEON_WRITE(R600_MC_VM_AGP_BOT, agp_loc & 0xffff); /* FIX ME */
		RADEON_WRITE(R600_MC_VM_AGP_TOP, (agp_loc >> 16) & 0xffff);
	} else if ((dev_priv->flags & RADEON_FAMILY_MASK) == CHIP_RV515)
		R500_WRITE_MCIND(RV515_MC_AGP_LOCATION, agp_loc);
	else if (((dev_priv->flags & RADEON_FAMILY_MASK) == CHIP_RS690) ||
		 ((dev_priv->flags & RADEON_FAMILY_MASK) == CHIP_RS740))
		RS690_WRITE_MCIND(RS690_MC_AGP_LOCATION, agp_loc);
	else if ((dev_priv->flags & RADEON_FAMILY_MASK) == CHIP_RS600)
		RS600_WRITE_MCIND(RS600_MC_AGP_LOCATION, agp_loc);
	else if ((dev_priv->flags & RADEON_FAMILY_MASK) > CHIP_RV515)
		R500_WRITE_MCIND(R520_MC_AGP_LOCATION, agp_loc);
	else
		RADEON_WRITE(RADEON_MC_AGP_LOCATION, agp_loc);
}

void radeon_write_agp_base(drm_radeon_private_t *dev_priv, u64 agp_base)
{
	u32 agp_base_hi = upper_32_bits(agp_base);
	u32 agp_base_lo = agp_base & 0xffffffff;
	u32 r6xx_agp_base = (agp_base >> 22) & 0x3ffff;

	// R6xx/R7xx must be aligned to a 4MB boundry
	if ((dev_priv->flags & RADEON_FAMILY_MASK) >= CHIP_RV770)
		RADEON_WRITE(R700_MC_VM_AGP_BASE, r6xx_agp_base); /* FIX ME */
	else if ((dev_priv->flags & RADEON_FAMILY_MASK) >= CHIP_R600)
		RADEON_WRITE(R600_MC_VM_AGP_BASE, r6xx_agp_base); /* FIX ME */
	else if ((dev_priv->flags & RADEON_FAMILY_MASK) == CHIP_RV515) {
		R500_WRITE_MCIND(RV515_MC_AGP_BASE, agp_base_lo);
		R500_WRITE_MCIND(RV515_MC_AGP_BASE_2, agp_base_hi);
	} else if (((dev_priv->flags & RADEON_FAMILY_MASK) == CHIP_RS690) ||
		   ((dev_priv->flags & RADEON_FAMILY_MASK) == CHIP_RS740)) {
		RS690_WRITE_MCIND(RS690_MC_AGP_BASE, agp_base_lo);
		RS690_WRITE_MCIND(RS690_MC_AGP_BASE_2, agp_base_hi);
	} else if ((dev_priv->flags & RADEON_FAMILY_MASK) == CHIP_RS600) {
		RS690_WRITE_MCIND(RS600_AGP_BASE, agp_base_lo);
		RS690_WRITE_MCIND(RS600_AGP_BASE_2, agp_base_hi);
	} else if ((dev_priv->flags & RADEON_FAMILY_MASK) > CHIP_RV515) {
		R500_WRITE_MCIND(R520_MC_AGP_BASE, agp_base_lo);
		R500_WRITE_MCIND(R520_MC_AGP_BASE_2, agp_base_hi);
	} else if (((dev_priv->flags & RADEON_FAMILY_MASK) == CHIP_RS400) ||
		   ((dev_priv->flags & RADEON_FAMILY_MASK) == CHIP_RS480)) {
		RADEON_WRITE(RADEON_AGP_BASE, agp_base_lo);
		RADEON_WRITE(RS480_AGP_BASE_2, agp_base_hi);
	} else {
		RADEON_WRITE(RADEON_AGP_BASE, agp_base_lo);
		if ((dev_priv->flags & RADEON_FAMILY_MASK) >= CHIP_R200)
			RADEON_WRITE(RADEON_AGP_BASE_2, agp_base_hi);
	}
}

static int RADEON_READ_PLL(struct drm_device * dev, int addr)
{
	drm_radeon_private_t *dev_priv = dev->dev_private;

	RADEON_WRITE8(RADEON_CLOCK_CNTL_INDEX, addr & 0x1f);
	return RADEON_READ(RADEON_CLOCK_CNTL_DATA);
}

static u32 RADEON_READ_PCIE(drm_radeon_private_t *dev_priv, int addr)
{
	RADEON_WRITE8(RADEON_PCIE_INDEX, addr & 0xff);
	return RADEON_READ(RADEON_PCIE_DATA);
}

#if RADEON_FIFO_DEBUG
static void radeon_status(drm_radeon_private_t * dev_priv)
{
	printk("%s:\n", __FUNCTION__);
	printk("RBBM_STATUS = 0x%08x\n",
	       (unsigned int)RADEON_READ(RADEON_RBBM_STATUS));
	printk("CP_RB_RTPR = 0x%08x\n",
	       (unsigned int)RADEON_READ(RADEON_CP_RB_RPTR));
	printk("CP_RB_WTPR = 0x%08x\n",
	       (unsigned int)RADEON_READ(RADEON_CP_RB_WPTR));
	printk("AIC_CNTL = 0x%08x\n",
	       (unsigned int)RADEON_READ(RADEON_AIC_CNTL));
	printk("AIC_STAT = 0x%08x\n",
	       (unsigned int)RADEON_READ(RADEON_AIC_STAT));
	printk("AIC_PT_BASE = 0x%08x\n",
	       (unsigned int)RADEON_READ(RADEON_AIC_PT_BASE));
	printk("TLB_ADDR = 0x%08x\n",
	       (unsigned int)RADEON_READ(RADEON_AIC_TLB_ADDR));
	printk("TLB_DATA = 0x%08x\n",
	       (unsigned int)RADEON_READ(RADEON_AIC_TLB_DATA));
}
#endif

/* ================================================================
 * Engine, FIFO control
 */

static int radeon_do_pixcache_flush(drm_radeon_private_t * dev_priv)
{
	u32 tmp;
	int i;

	dev_priv->stats.boxes |= RADEON_BOX_WAIT_IDLE;

	if ((dev_priv->flags & RADEON_FAMILY_MASK) <= CHIP_RV280) {
		tmp = RADEON_READ(RADEON_RB3D_DSTCACHE_CTLSTAT);
		tmp |= RADEON_RB3D_DC_FLUSH_ALL;
		RADEON_WRITE(RADEON_RB3D_DSTCACHE_CTLSTAT, tmp);

		for (i = 0; i < dev_priv->usec_timeout; i++) {
			if (!(RADEON_READ(RADEON_RB3D_DSTCACHE_CTLSTAT)
			      & RADEON_RB3D_DC_BUSY)) {
				return 0;
			}
			DRM_UDELAY(1);
		}
	} else {
		/* don't flush or purge cache here or lockup */
		return 0;
	}

#if RADEON_FIFO_DEBUG
	DRM_ERROR("failed!\n");
	radeon_status(dev_priv);
#endif
	return -EBUSY;
}

static int radeon_do_wait_for_fifo(drm_radeon_private_t * dev_priv, int entries)
{
	int i;

	dev_priv->stats.boxes |= RADEON_BOX_WAIT_IDLE;

	for (i = 0; i < dev_priv->usec_timeout; i++) {
		int slots = (RADEON_READ(RADEON_RBBM_STATUS)
			     & RADEON_RBBM_FIFOCNT_MASK);
		if (slots >= entries)
			return 0;
		DRM_UDELAY(1);
	}
	DRM_INFO("wait for fifo failed status : 0x%08X 0x%08X\n",
		 RADEON_READ(RADEON_RBBM_STATUS),
		 RADEON_READ(R300_VAP_CNTL_STATUS));

#if RADEON_FIFO_DEBUG
	DRM_ERROR("failed!\n");
	radeon_status(dev_priv);
#endif
	return -EBUSY;
}

static int radeon_do_wait_for_idle(drm_radeon_private_t * dev_priv)
{
	int i, ret;

	dev_priv->stats.boxes |= RADEON_BOX_WAIT_IDLE;

	ret = radeon_do_wait_for_fifo(dev_priv, 64);
	if (ret)
		return ret;

	for (i = 0; i < dev_priv->usec_timeout; i++) {
		if (!(RADEON_READ(RADEON_RBBM_STATUS)
		      & RADEON_RBBM_ACTIVE)) {
			radeon_do_pixcache_flush(dev_priv);
			return 0;
		}
		DRM_UDELAY(1);
	}
	DRM_INFO("wait idle failed status : 0x%08X 0x%08X\n",
		 RADEON_READ(RADEON_RBBM_STATUS),
		 RADEON_READ(R300_VAP_CNTL_STATUS));

#if RADEON_FIFO_DEBUG
	DRM_ERROR("failed!\n");
	radeon_status(dev_priv);
#endif
	return -EBUSY;
}

static void radeon_init_pipes(drm_radeon_private_t * dev_priv)
{
	uint32_t gb_tile_config, gb_pipe_sel = 0;

	/* RS4xx/RS6xx/R4xx/R5xx */
	if ((dev_priv->flags & RADEON_FAMILY_MASK) >= CHIP_R420) {
		gb_pipe_sel = RADEON_READ(R400_GB_PIPE_SELECT);
		dev_priv->num_gb_pipes = ((gb_pipe_sel >> 12) & 0x3) + 1;
	} else {
		/* R3xx */
		if (((dev_priv->flags & RADEON_FAMILY_MASK) == CHIP_R300) ||
		    ((dev_priv->flags & RADEON_FAMILY_MASK) == CHIP_R350)) {
			dev_priv->num_gb_pipes = 2;
		} else {
			/* R3Vxx */
			dev_priv->num_gb_pipes = 1;
		}
	}
	DRM_INFO("Num pipes: %d\n", dev_priv->num_gb_pipes);

	gb_tile_config = (R300_ENABLE_TILING | R300_TILE_SIZE_16 /*| R300_SUBPIXEL_1_16*/);

	switch(dev_priv->num_gb_pipes) {
	case 2: gb_tile_config |= R300_PIPE_COUNT_R300; break;
	case 3: gb_tile_config |= R300_PIPE_COUNT_R420_3P; break;
	case 4: gb_tile_config |= R300_PIPE_COUNT_R420; break;
	default:
	case 1: gb_tile_config |= R300_PIPE_COUNT_RV350; break;
	}

	if ((dev_priv->flags & RADEON_FAMILY_MASK) >= CHIP_RV515) {
		RADEON_WRITE_PLL(R500_DYN_SCLK_PWMEM_PIPE, (1 | ((gb_pipe_sel >> 8) & 0xf) << 4));
		RADEON_WRITE(R500_SU_REG_DEST, ((1 << dev_priv->num_gb_pipes) - 1));
	}
	RADEON_WRITE(R300_GB_TILE_CONFIG, gb_tile_config);
	radeon_do_wait_for_idle(dev_priv);
	RADEON_WRITE(R300_DST_PIPE_CONFIG, RADEON_READ(R300_DST_PIPE_CONFIG) | R300_PIPE_AUTO_CONFIG);
	RADEON_WRITE(R300_RB2D_DSTCACHE_MODE, (RADEON_READ(R300_RB2D_DSTCACHE_MODE) |
					       R300_DC_AUTOFLUSH_ENABLE |
					       R300_DC_DC_DISABLE_IGNORE_PE));


}

/* ================================================================
 * CP control, initialization
 */


/* Load the microcode for the CP */
static void radeon_cp_load_microcode(drm_radeon_private_t * dev_priv)
{
	int i;
	DRM_DEBUG("\n");

	radeon_do_wait_for_idle(dev_priv);

	RADEON_WRITE(RADEON_CP_ME_RAM_ADDR, 0);

	if (((dev_priv->flags & RADEON_FAMILY_MASK) == CHIP_R100) ||
	    ((dev_priv->flags & RADEON_FAMILY_MASK) == CHIP_RV100) ||
	    ((dev_priv->flags & RADEON_FAMILY_MASK) == CHIP_RV200) ||
	    ((dev_priv->flags & RADEON_FAMILY_MASK) == CHIP_RS100) ||
	    ((dev_priv->flags & RADEON_FAMILY_MASK) == CHIP_RS200)) {
		DRM_INFO("Loading R100 Microcode\n");
		for (i = 0; i < 256; i++) {
			RADEON_WRITE(RADEON_CP_ME_RAM_DATAH,
				     R100_cp_microcode[i][1]);
			RADEON_WRITE(RADEON_CP_ME_RAM_DATAL,
				     R100_cp_microcode[i][0]);
		}
	} else if (((dev_priv->flags & RADEON_FAMILY_MASK) == CHIP_R200) ||
		   ((dev_priv->flags & RADEON_FAMILY_MASK) == CHIP_RV250) ||
		   ((dev_priv->flags & RADEON_FAMILY_MASK) == CHIP_RV280) ||
		   ((dev_priv->flags & RADEON_FAMILY_MASK) == CHIP_RS300)) {
		DRM_INFO("Loading R200 Microcode\n");
		for (i = 0; i < 256; i++) {
			RADEON_WRITE(RADEON_CP_ME_RAM_DATAH,
				     R200_cp_microcode[i][1]);
			RADEON_WRITE(RADEON_CP_ME_RAM_DATAL,
				     R200_cp_microcode[i][0]);
		}
	} else if (((dev_priv->flags & RADEON_FAMILY_MASK) == CHIP_R300) ||
		   ((dev_priv->flags & RADEON_FAMILY_MASK) == CHIP_R350) ||
		   ((dev_priv->flags & RADEON_FAMILY_MASK) == CHIP_RV350) ||
		   ((dev_priv->flags & RADEON_FAMILY_MASK) == CHIP_RV380) ||
		   ((dev_priv->flags & RADEON_FAMILY_MASK) == CHIP_RS400) ||
		   ((dev_priv->flags & RADEON_FAMILY_MASK) == CHIP_RS480)) {
		DRM_INFO("Loading R300 Microcode\n");
		for (i = 0; i < 256; i++) {
			RADEON_WRITE(RADEON_CP_ME_RAM_DATAH,
				     R300_cp_microcode[i][1]);
			RADEON_WRITE(RADEON_CP_ME_RAM_DATAL,
				     R300_cp_microcode[i][0]);
		}
	} else if (((dev_priv->flags & RADEON_FAMILY_MASK) == CHIP_R420) ||
		   ((dev_priv->flags & RADEON_FAMILY_MASK) == CHIP_R423) ||
		   ((dev_priv->flags & RADEON_FAMILY_MASK) == CHIP_RV410)) {
		DRM_INFO("Loading R400 Microcode\n");
		for (i = 0; i < 256; i++) {
			RADEON_WRITE(RADEON_CP_ME_RAM_DATAH,
				     R420_cp_microcode[i][1]);
			RADEON_WRITE(RADEON_CP_ME_RAM_DATAL,
				     R420_cp_microcode[i][0]);
		}
	} else if (((dev_priv->flags & RADEON_FAMILY_MASK) == CHIP_RS690) ||
		   ((dev_priv->flags & RADEON_FAMILY_MASK) == CHIP_RS740)) {
		DRM_INFO("Loading RS690/RS740 Microcode\n");
		for (i = 0; i < 256; i++) {
			RADEON_WRITE(RADEON_CP_ME_RAM_DATAH,
				     RS690_cp_microcode[i][1]);
			RADEON_WRITE(RADEON_CP_ME_RAM_DATAL,
				     RS690_cp_microcode[i][0]);
		}
	} else if ((dev_priv->flags & RADEON_FAMILY_MASK) == CHIP_RS600) {
		DRM_INFO("Loading RS600 Microcode\n");
		for (i = 0; i < 256; i++) {
			RADEON_WRITE(RADEON_CP_ME_RAM_DATAH,
				     RS600_cp_microcode[i][1]);
			RADEON_WRITE(RADEON_CP_ME_RAM_DATAL,
				     RS600_cp_microcode[i][0]);
		}
	} else if (((dev_priv->flags & RADEON_FAMILY_MASK) == CHIP_RV515) ||
		   ((dev_priv->flags & RADEON_FAMILY_MASK) == CHIP_R520) ||
		   ((dev_priv->flags & RADEON_FAMILY_MASK) == CHIP_RV530) ||
		   ((dev_priv->flags & RADEON_FAMILY_MASK) == CHIP_R580) ||
		   ((dev_priv->flags & RADEON_FAMILY_MASK) == CHIP_RV560) ||
		   ((dev_priv->flags & RADEON_FAMILY_MASK) == CHIP_RV570)) {
		DRM_INFO("Loading R500 Microcode\n");
		for (i = 0; i < 256; i++) {
			RADEON_WRITE(RADEON_CP_ME_RAM_DATAH,
				     R520_cp_microcode[i][1]);
			RADEON_WRITE(RADEON_CP_ME_RAM_DATAL,
				     R520_cp_microcode[i][0]);
		}
	} 
}




/* Flush any pending commands to the CP.  This should only be used just
 * prior to a wait for idle, as it informs the engine that the command
 * stream is ending.
 */
static void radeon_do_cp_flush(drm_radeon_private_t * dev_priv)
{
	DRM_DEBUG("\n");
#if 0
	u32 tmp;

	tmp = RADEON_READ(RADEON_CP_RB_WPTR) | (1 << 31);
	RADEON_WRITE(RADEON_CP_RB_WPTR, tmp);
#endif
}

/* Wait for the CP to go idle.
 */
int radeon_do_cp_idle(drm_radeon_private_t * dev_priv)
{
	RING_LOCALS;
	DRM_DEBUG("\n");

	BEGIN_RING(6);

	RADEON_PURGE_CACHE();
	RADEON_PURGE_ZCACHE();
	RADEON_WAIT_UNTIL_IDLE();

	ADVANCE_RING();
	COMMIT_RING();

	return radeon_do_wait_for_idle(dev_priv);
}

/* Start the Command Processor.
 */
static void radeon_do_cp_start(drm_radeon_private_t * dev_priv)
{
	RING_LOCALS;
	DRM_DEBUG("\n");

	radeon_do_wait_for_idle(dev_priv);

	RADEON_WRITE(RADEON_CP_CSQ_CNTL, dev_priv->cp_mode);

	dev_priv->cp_running = 1;

	BEGIN_RING(8);
	/* isync can only be written through cp on r5xx write it here */
	OUT_RING(CP_PACKET0(RADEON_ISYNC_CNTL, 0));
	OUT_RING(RADEON_ISYNC_ANY2D_IDLE3D |
		 RADEON_ISYNC_ANY3D_IDLE2D |
		 RADEON_ISYNC_WAIT_IDLEGUI |
		 RADEON_ISYNC_CPSCRATCH_IDLEGUI);
	RADEON_PURGE_CACHE();
	RADEON_PURGE_ZCACHE();
	RADEON_WAIT_UNTIL_IDLE();
	ADVANCE_RING();
	COMMIT_RING();

	dev_priv->track_flush |= RADEON_FLUSH_EMITED | RADEON_PURGE_EMITED;
}

/* Reset the Command Processor.  This will not flush any pending
 * commands, so you must wait for the CP command stream to complete
 * before calling this routine.
 */
static void radeon_do_cp_reset(drm_radeon_private_t * dev_priv)
{
	u32 cur_read_ptr;
	DRM_DEBUG("\n");

	cur_read_ptr = RADEON_READ(RADEON_CP_RB_RPTR);
	RADEON_WRITE(RADEON_CP_RB_WPTR, cur_read_ptr);
	SET_RING_HEAD(dev_priv, cur_read_ptr);
	dev_priv->ring.tail = cur_read_ptr;
}

/* Stop the Command Processor.  This will not flush any pending
 * commands, so you must flush the command stream and wait for the CP
 * to go idle before calling this routine.
 */
static void radeon_do_cp_stop(drm_radeon_private_t * dev_priv)
{
	DRM_DEBUG("\n");

	RADEON_WRITE(RADEON_CP_CSQ_CNTL, RADEON_CSQ_PRIDIS_INDDIS);

	dev_priv->cp_running = 0;
}

/* Reset the engine.  This will stop the CP if it is running.
 */
static int radeon_do_engine_reset(struct drm_device * dev)
{
	drm_radeon_private_t *dev_priv = dev->dev_private;
	u32 clock_cntl_index = 0, mclk_cntl = 0, rbbm_soft_reset;
	DRM_DEBUG("\n");

	radeon_do_pixcache_flush(dev_priv);

	if ((dev_priv->flags & RADEON_FAMILY_MASK) <= CHIP_RV410) {
	        /* may need something similar for newer chips */
		clock_cntl_index = RADEON_READ(RADEON_CLOCK_CNTL_INDEX);
		mclk_cntl = RADEON_READ_PLL(dev, RADEON_MCLK_CNTL);

		RADEON_WRITE_PLL(RADEON_MCLK_CNTL, (mclk_cntl |
						    RADEON_FORCEON_MCLKA |
						    RADEON_FORCEON_MCLKB |
						    RADEON_FORCEON_YCLKA |
						    RADEON_FORCEON_YCLKB |
						    RADEON_FORCEON_MC |
						    RADEON_FORCEON_AIC));
	}

	rbbm_soft_reset = RADEON_READ(RADEON_RBBM_SOFT_RESET);

	RADEON_WRITE(RADEON_RBBM_SOFT_RESET, (rbbm_soft_reset |
					      RADEON_SOFT_RESET_CP |
					      RADEON_SOFT_RESET_HI |
					      RADEON_SOFT_RESET_SE |
					      RADEON_SOFT_RESET_RE |
					      RADEON_SOFT_RESET_PP |
					      RADEON_SOFT_RESET_E2 |
					      RADEON_SOFT_RESET_RB));
	RADEON_READ(RADEON_RBBM_SOFT_RESET);
	RADEON_WRITE(RADEON_RBBM_SOFT_RESET, (rbbm_soft_reset &
					      ~(RADEON_SOFT_RESET_CP |
						RADEON_SOFT_RESET_HI |
						RADEON_SOFT_RESET_SE |
						RADEON_SOFT_RESET_RE |
						RADEON_SOFT_RESET_PP |
						RADEON_SOFT_RESET_E2 |
						RADEON_SOFT_RESET_RB)));
	RADEON_READ(RADEON_RBBM_SOFT_RESET);

	if ((dev_priv->flags & RADEON_FAMILY_MASK) <= CHIP_RV410) {
		RADEON_WRITE_PLL(RADEON_MCLK_CNTL, mclk_cntl);
		RADEON_WRITE(RADEON_CLOCK_CNTL_INDEX, clock_cntl_index);
		RADEON_WRITE(RADEON_RBBM_SOFT_RESET, rbbm_soft_reset);
	}

	/* setup the raster pipes */
	if ((dev_priv->flags & RADEON_FAMILY_MASK) >= CHIP_R300)
	    radeon_init_pipes(dev_priv);

	/* Reset the CP ring */
	radeon_do_cp_reset(dev_priv);

	/* The CP is no longer running after an engine reset */
	dev_priv->cp_running = 0;

	/* Reset any pending vertex, indirect buffers */
	radeon_freelist_reset(dev);

	return 0;
}

static void radeon_cp_init_ring_buffer(struct drm_device * dev,
				       drm_radeon_private_t * dev_priv)
{
	u32 ring_start, cur_read_ptr;
	u32 tmp;

	/* Initialize the memory controller. With new memory map, the fb location
	 * is not changed, it should have been properly initialized already. Part
	 * of the problem is that the code below is bogus, assuming the GART is
	 * always appended to the fb which is not necessarily the case
	 */
	if (!dev_priv->new_memmap)
		radeon_write_fb_location(dev_priv,
			     ((dev_priv->gart_vm_start - 1) & 0xffff0000)
			     | (dev_priv->fb_location >> 16));

#if __OS_HAS_AGP
	if (dev_priv->flags & RADEON_IS_AGP) {
		radeon_write_agp_base(dev_priv, dev->agp->base);

		radeon_write_agp_location(dev_priv,
			     (((dev_priv->gart_vm_start - 1 +
				dev_priv->gart_size) & 0xffff0000) |
			      (dev_priv->gart_vm_start >> 16)));

		ring_start = (dev_priv->cp_ring->offset
			      - dev->agp->base
			      + dev_priv->gart_vm_start);
	} else
#endif
		ring_start = (dev_priv->cp_ring->offset
			      - (unsigned long)dev->sg->virtual
			      + dev_priv->gart_vm_start);

	RADEON_WRITE(RADEON_CP_RB_BASE, ring_start);

	/* Set the write pointer delay */
	RADEON_WRITE(RADEON_CP_RB_WPTR_DELAY, 0);

	/* Initialize the ring buffer's read and write pointers */
	cur_read_ptr = RADEON_READ(RADEON_CP_RB_RPTR);
	RADEON_WRITE(RADEON_CP_RB_WPTR, cur_read_ptr);
	SET_RING_HEAD(dev_priv, cur_read_ptr);
	dev_priv->ring.tail = cur_read_ptr;

#if __OS_HAS_AGP
	if (dev_priv->flags & RADEON_IS_AGP) {
		RADEON_WRITE(RADEON_CP_RB_RPTR_ADDR,
			     dev_priv->ring_rptr->offset
			     - dev->agp->base + dev_priv->gart_vm_start);
	} else
#endif
	{
		RADEON_WRITE(RADEON_CP_RB_RPTR_ADDR,
			     dev_priv->ring_rptr->offset
			     - ((unsigned long) dev->sg->virtual)
			     + dev_priv->gart_vm_start);
	}

	/* Set ring buffer size */
#ifdef __BIG_ENDIAN
	RADEON_WRITE(RADEON_CP_RB_CNTL,
		     RADEON_BUF_SWAP_32BIT |
		     (dev_priv->ring.fetch_size_l2ow << 18) |
		     (dev_priv->ring.rptr_update_l2qw << 8) |
		     dev_priv->ring.size_l2qw);
#else
	RADEON_WRITE(RADEON_CP_RB_CNTL,
		     (dev_priv->ring.fetch_size_l2ow << 18) |
		     (dev_priv->ring.rptr_update_l2qw << 8) |
		     dev_priv->ring.size_l2qw);
#endif

	/* Initialize the scratch register pointer.  This will cause
	 * the scratch register values to be written out to memory
	 * whenever they are updated.
	 *
	 * We simply put this behind the ring read pointer, this works
	 * with PCI GART as well as (whatever kind of) AGP GART
	 */
	RADEON_WRITE(RADEON_SCRATCH_ADDR, RADEON_READ(RADEON_CP_RB_RPTR_ADDR)
		     + RADEON_SCRATCH_REG_OFFSET);

	dev_priv->scratch = ((__volatile__ u32 *)
			     dev_priv->ring_rptr->handle +
			     (RADEON_SCRATCH_REG_OFFSET / sizeof(u32)));

	RADEON_WRITE(RADEON_SCRATCH_UMSK, 0x7);

	/* Turn on bus mastering */
	if (((dev_priv->flags & RADEON_FAMILY_MASK) == CHIP_RS690) ||
	    ((dev_priv->flags & RADEON_FAMILY_MASK) == CHIP_RS740)) {
		/* rs600/rs690/rs740 */
		tmp = RADEON_READ(RADEON_BUS_CNTL) & ~RS600_BUS_MASTER_DIS;
		RADEON_WRITE(RADEON_BUS_CNTL, tmp);
	} else if (((dev_priv->flags & RADEON_FAMILY_MASK) <= CHIP_RV350) ||
		   ((dev_priv->flags & RADEON_FAMILY_MASK) == CHIP_R420) ||
		   ((dev_priv->flags & RADEON_FAMILY_MASK) == CHIP_RS400) ||
		   ((dev_priv->flags & RADEON_FAMILY_MASK) == CHIP_RS480)) {
		/* r1xx, r2xx, r300, r(v)350, r420/r481, rs400/rs480 */
		tmp = RADEON_READ(RADEON_BUS_CNTL) & ~RADEON_BUS_MASTER_DIS;
		RADEON_WRITE(RADEON_BUS_CNTL, tmp);
	} /* PCIE cards appears to not need this */

	dev_priv->sarea_priv->last_frame = dev_priv->scratch[0] = 0;
	RADEON_WRITE(RADEON_LAST_FRAME_REG, dev_priv->sarea_priv->last_frame);

	dev_priv->sarea_priv->last_dispatch = dev_priv->scratch[1] = 0;
	RADEON_WRITE(RADEON_LAST_DISPATCH_REG,
		     dev_priv->sarea_priv->last_dispatch);

	dev_priv->sarea_priv->last_clear = dev_priv->scratch[2] = 0;
	RADEON_WRITE(RADEON_LAST_CLEAR_REG, dev_priv->sarea_priv->last_clear);

	radeon_do_wait_for_idle(dev_priv);

	/* Sync everything up */
	RADEON_WRITE(RADEON_ISYNC_CNTL,
		     (RADEON_ISYNC_ANY2D_IDLE3D |
		      RADEON_ISYNC_ANY3D_IDLE2D |
		      RADEON_ISYNC_WAIT_IDLEGUI |
		      RADEON_ISYNC_CPSCRATCH_IDLEGUI));

}

static void radeon_test_writeback(drm_radeon_private_t * dev_priv)
{
	u32 tmp;

	/* Writeback doesn't seem to work everywhere, test it here and possibly
	 * enable it if it appears to work
	 */
	DRM_WRITE32(dev_priv->ring_rptr, RADEON_SCRATCHOFF(1), 0);
	RADEON_WRITE(RADEON_SCRATCH_REG1, 0xdeadbeef);

	for (tmp = 0; tmp < dev_priv->usec_timeout; tmp++) {
		if (DRM_READ32(dev_priv->ring_rptr, RADEON_SCRATCHOFF(1)) ==
		    0xdeadbeef)
			break;
		DRM_UDELAY(1);
	}

	if (tmp < dev_priv->usec_timeout) {
		dev_priv->writeback_works = 1;
		DRM_INFO("writeback test succeeded in %d usecs\n", tmp);
	} else {
		dev_priv->writeback_works = 0;
		DRM_INFO("writeback test failed\n");
	}
	if (radeon_no_wb == 1) {
		dev_priv->writeback_works = 0;
		DRM_INFO("writeback forced off\n");
	}

	if (!dev_priv->writeback_works) {
		/* Disable writeback to avoid unnecessary bus master transfers */
		RADEON_WRITE(RADEON_CP_RB_CNTL, RADEON_READ(RADEON_CP_RB_CNTL) | RADEON_RB_NO_UPDATE);
		RADEON_WRITE(RADEON_SCRATCH_UMSK, 0);
	}
}

/* Enable or disable IGP GART on the chip */
static void radeon_set_igpgart(drm_radeon_private_t * dev_priv, int on)
{
	u32 temp;

	if (on) {
		DRM_DEBUG("programming igp gart %08X %08lX %08X\n",
			 dev_priv->gart_vm_start,
			 (long)dev_priv->gart_info.bus_addr,
			 dev_priv->gart_size);

		temp = IGP_READ_MCIND(dev_priv, RS480_MC_MISC_CNTL);

		if (((dev_priv->flags & RADEON_FAMILY_MASK) == CHIP_RS690) ||
		    ((dev_priv->flags & RADEON_FAMILY_MASK) == CHIP_RS740))
			IGP_WRITE_MCIND(RS480_MC_MISC_CNTL, (RS480_GART_INDEX_REG_EN |
							     RS690_BLOCK_GFX_D3_EN));
		else
			IGP_WRITE_MCIND(RS480_MC_MISC_CNTL, RS480_GART_INDEX_REG_EN);

		IGP_WRITE_MCIND(RS480_AGP_ADDRESS_SPACE_SIZE, (RS480_GART_EN |
							       RS480_VA_SIZE_32MB));

		temp = IGP_READ_MCIND(dev_priv, RS480_GART_FEATURE_ID);
		IGP_WRITE_MCIND(RS480_GART_FEATURE_ID, (RS480_HANG_EN |
							RS480_TLB_ENABLE |
							RS480_GTW_LAC_EN |
							RS480_1LEVEL_GART));

		temp = dev_priv->gart_info.bus_addr & 0xfffff000;
		temp |= (upper_32_bits(dev_priv->gart_info.bus_addr) & 0xff) << 4;
		IGP_WRITE_MCIND(RS480_GART_BASE, temp);

		temp = IGP_READ_MCIND(dev_priv, RS480_AGP_MODE_CNTL);
		IGP_WRITE_MCIND(RS480_AGP_MODE_CNTL, ((1 << RS480_REQ_TYPE_SNOOP_SHIFT) |
						      RS480_REQ_TYPE_SNOOP_DIS));

		radeon_write_agp_base(dev_priv, dev_priv->gart_vm_start);

		dev_priv->gart_size = 32*1024*1024;
		temp = (((dev_priv->gart_vm_start - 1 + dev_priv->gart_size) & 
			0xffff0000) | (dev_priv->gart_vm_start >> 16));

		radeon_write_agp_location(dev_priv, temp);

		temp = IGP_READ_MCIND(dev_priv, RS480_AGP_ADDRESS_SPACE_SIZE);
		IGP_WRITE_MCIND(RS480_AGP_ADDRESS_SPACE_SIZE, (RS480_GART_EN |
							       RS480_VA_SIZE_32MB));

		do {
			temp = IGP_READ_MCIND(dev_priv, RS480_GART_CACHE_CNTRL);
			if ((temp & RS480_GART_CACHE_INVALIDATE) == 0)
				break;
			DRM_UDELAY(1);
		} while(1);

		IGP_WRITE_MCIND(RS480_GART_CACHE_CNTRL,
				RS480_GART_CACHE_INVALIDATE);

		do {
			temp = IGP_READ_MCIND(dev_priv, RS480_GART_CACHE_CNTRL);
			if ((temp & RS480_GART_CACHE_INVALIDATE) == 0)
				break;
			DRM_UDELAY(1);
		} while(1);

		IGP_WRITE_MCIND(RS480_GART_CACHE_CNTRL, 0);
	} else {
		IGP_WRITE_MCIND(RS480_AGP_ADDRESS_SPACE_SIZE, 0);
	}
}

/* Enable or disable IGP GART on the chip */
static void rs600_set_igpgart(drm_radeon_private_t * dev_priv, int on)
{
	u32 temp;
	int i;

	if (on) {
		DRM_DEBUG("programming igp gart %08X %08lX %08X\n",
			 dev_priv->gart_vm_start,
			 (long)dev_priv->gart_info.bus_addr,
			 dev_priv->gart_size);

		IGP_WRITE_MCIND(RS600_MC_PT0_CNTL, (RS600_EFFECTIVE_L2_CACHE_SIZE(6) |
						    RS600_EFFECTIVE_L2_QUEUE_SIZE(6)));

		for (i = 0; i < 19; i++)
			IGP_WRITE_MCIND(RS600_MC_PT0_CLIENT0_CNTL + i,
					(RS600_ENABLE_TRANSLATION_MODE_OVERRIDE |
					 RS600_SYSTEM_ACCESS_MODE_IN_SYS |
					 RS600_SYSTEM_APERTURE_UNMAPPED_ACCESS_PASSTHROUGH |
					 RS600_EFFECTIVE_L1_CACHE_SIZE(3) |
					 RS600_ENABLE_FRAGMENT_PROCESSING |
					 RS600_EFFECTIVE_L1_QUEUE_SIZE(3)));

		IGP_WRITE_MCIND(RS600_MC_PT0_CONTEXT0_CNTL, (RS600_ENABLE_PAGE_TABLE |
							     RS600_PAGE_TABLE_TYPE_FLAT));

		/* disable all other contexts */
		for (i = 1; i < 8; i++)
			IGP_WRITE_MCIND(RS600_MC_PT0_CONTEXT0_CNTL + i, 0);

		/* setup the page table aperture */
		IGP_WRITE_MCIND(RS600_MC_PT0_CONTEXT0_FLAT_BASE_ADDR,
				dev_priv->gart_info.bus_addr);
		IGP_WRITE_MCIND(RS600_MC_PT0_CONTEXT0_FLAT_START_ADDR,
				dev_priv->gart_vm_start);
		IGP_WRITE_MCIND(RS600_MC_PT0_CONTEXT0_FLAT_END_ADDR,
				(dev_priv->gart_vm_start + dev_priv->gart_size - 1));
		IGP_WRITE_MCIND(RS600_MC_PT0_CONTEXT0_DEFAULT_READ_ADDR, 0);

		/* setup the system aperture */
		IGP_WRITE_MCIND(RS600_MC_PT0_SYSTEM_APERTURE_LOW_ADDR,
				dev_priv->gart_vm_start);
		IGP_WRITE_MCIND(RS600_MC_PT0_SYSTEM_APERTURE_HIGH_ADDR,
				(dev_priv->gart_vm_start + dev_priv->gart_size - 1));

		/* enable page tables */
		temp = IGP_READ_MCIND(dev_priv, RS600_MC_PT0_CNTL);
		IGP_WRITE_MCIND(RS600_MC_PT0_CNTL, (temp | RS600_ENABLE_PT));

		temp = IGP_READ_MCIND(dev_priv, RS600_MC_CNTL1);
		IGP_WRITE_MCIND(RS600_MC_CNTL1, (temp | RS600_ENABLE_PAGE_TABLES));

		/* invalidate the cache */
		temp = IGP_READ_MCIND(dev_priv, RS600_MC_PT0_CNTL);

		temp &= ~(RS600_INVALIDATE_ALL_L1_TLBS | RS600_INVALIDATE_L2_CACHE);
		IGP_WRITE_MCIND(RS600_MC_PT0_CNTL, temp);
		temp = IGP_READ_MCIND(dev_priv, RS600_MC_PT0_CNTL);

		temp |= RS600_INVALIDATE_ALL_L1_TLBS | RS600_INVALIDATE_L2_CACHE;
		IGP_WRITE_MCIND(RS600_MC_PT0_CNTL, temp);
		temp = IGP_READ_MCIND(dev_priv, RS600_MC_PT0_CNTL);

		temp &= ~(RS600_INVALIDATE_ALL_L1_TLBS | RS600_INVALIDATE_L2_CACHE);
		IGP_WRITE_MCIND(RS600_MC_PT0_CNTL, temp);
		temp = IGP_READ_MCIND(dev_priv, RS600_MC_PT0_CNTL);

	} else {
		IGP_WRITE_MCIND(RS600_MC_PT0_CNTL, 0);
		temp = IGP_READ_MCIND(dev_priv, RS600_MC_CNTL1);
		temp &= ~RS600_ENABLE_PAGE_TABLES;
		IGP_WRITE_MCIND(RS600_MC_CNTL1, temp);
	}
}

static void radeon_set_pciegart(drm_radeon_private_t * dev_priv, int on)
{
	u32 tmp = RADEON_READ_PCIE(dev_priv, RADEON_PCIE_TX_GART_CNTL);
	if (on) {

		DRM_DEBUG("programming pcie %08X %08lX %08X\n",
			  dev_priv->gart_vm_start,
			  (long)dev_priv->gart_info.bus_addr,
			  dev_priv->gart_size);
		RADEON_WRITE_PCIE(RADEON_PCIE_TX_DISCARD_RD_ADDR_LO,
				  dev_priv->gart_vm_start);
		RADEON_WRITE_PCIE(RADEON_PCIE_TX_GART_BASE,
				  dev_priv->gart_info.bus_addr);
		RADEON_WRITE_PCIE(RADEON_PCIE_TX_GART_START_LO,
				  dev_priv->gart_vm_start);
		RADEON_WRITE_PCIE(RADEON_PCIE_TX_GART_END_LO,
				  dev_priv->gart_vm_start +
				  dev_priv->gart_size - 1);

		radeon_write_agp_location(dev_priv, 0xffffffc0); /* ?? */

		RADEON_WRITE_PCIE(RADEON_PCIE_TX_GART_CNTL,
				  RADEON_PCIE_TX_GART_EN);
	} else {
		RADEON_WRITE_PCIE(RADEON_PCIE_TX_GART_CNTL,
				  tmp & ~RADEON_PCIE_TX_GART_EN);
	}
}

/* Enable or disable PCI GART on the chip */
static void radeon_set_pcigart(drm_radeon_private_t * dev_priv, int on)
{
	u32 tmp;

	if (((dev_priv->flags & RADEON_FAMILY_MASK) == CHIP_RS690) ||
	    ((dev_priv->flags & RADEON_FAMILY_MASK) == CHIP_RS740) ||
	    (dev_priv->flags & RADEON_IS_IGPGART)) {
		radeon_set_igpgart(dev_priv, on);
		return;
	}

	if ((dev_priv->flags & RADEON_FAMILY_MASK) == CHIP_RS600) {
		rs600_set_igpgart(dev_priv, on);
		return;
	}

	if (dev_priv->flags & RADEON_IS_PCIE) {
		radeon_set_pciegart(dev_priv, on);
		return;
	}

	tmp = RADEON_READ(RADEON_AIC_CNTL);

	if (on) {
		RADEON_WRITE(RADEON_AIC_CNTL,
			     tmp | RADEON_PCIGART_TRANSLATE_EN);

		/* set PCI GART page-table base address
		 */
		RADEON_WRITE(RADEON_AIC_PT_BASE, dev_priv->gart_info.bus_addr);

		/* set address range for PCI address translate
		 */
		RADEON_WRITE(RADEON_AIC_LO_ADDR, dev_priv->gart_vm_start);
		RADEON_WRITE(RADEON_AIC_HI_ADDR, dev_priv->gart_vm_start
			     + dev_priv->gart_size - 1);

		/* Turn off AGP aperture -- is this required for PCI GART?
		 */
		radeon_write_agp_location(dev_priv, 0xffffffc0);
		RADEON_WRITE(RADEON_AGP_COMMAND, 0);	/* clear AGP_COMMAND */
	} else {
		RADEON_WRITE(RADEON_AIC_CNTL,
			     tmp & ~RADEON_PCIGART_TRANSLATE_EN);
	}
}

static int radeon_do_init_cp(struct drm_device * dev, drm_radeon_init_t * init)
{
	drm_radeon_private_t *dev_priv = dev->dev_private;
	int ret;

	DRM_DEBUG("\n");

	/* if we require new memory map but we don't have it fail */
	if ((dev_priv->flags & RADEON_NEW_MEMMAP) && !dev_priv->new_memmap) {
		DRM_ERROR("Cannot initialise DRM on this card\nThis card requires a new X.org DDX for 3D\n");
		radeon_do_cleanup_cp(dev);
		return -EINVAL;
	}

	if (init->is_pci && (dev_priv->flags & RADEON_IS_AGP))
	{
		DRM_DEBUG("Forcing AGP card to PCI mode\n");
		dev_priv->flags &= ~RADEON_IS_AGP;
	}
	else if (!(dev_priv->flags & (RADEON_IS_AGP | RADEON_IS_PCI | RADEON_IS_PCIE))
		 && !init->is_pci)
	{
		DRM_DEBUG("Restoring AGP flag\n");
		dev_priv->flags |= RADEON_IS_AGP;
	}

	if ((!(dev_priv->flags & RADEON_IS_AGP)) && !dev->sg) {
		DRM_ERROR("PCI GART memory not allocated!\n");
		radeon_do_cleanup_cp(dev);
		return -EINVAL;
	}

	dev_priv->usec_timeout = init->usec_timeout;
	if (dev_priv->usec_timeout < 1 ||
	    dev_priv->usec_timeout > RADEON_MAX_USEC_TIMEOUT) {
		DRM_DEBUG("TIMEOUT problem!\n");
		radeon_do_cleanup_cp(dev);
		return -EINVAL;
	}

	/* Enable vblank on CRTC1 for older X servers
	 */
	dev_priv->vblank_crtc = DRM_RADEON_VBLANK_CRTC1;

	dev_priv->do_boxes = 0;
	dev_priv->cp_mode = init->cp_mode;

	/* We don't support anything other than bus-mastering ring mode,
	 * but the ring can be in either AGP or PCI space for the ring
	 * read pointer.
	 */
	if ((init->cp_mode != RADEON_CSQ_PRIBM_INDDIS) &&
	    (init->cp_mode != RADEON_CSQ_PRIBM_INDBM)) {
		DRM_DEBUG("BAD cp_mode (%x)!\n", init->cp_mode);
		radeon_do_cleanup_cp(dev);
		return -EINVAL;
	}

	switch (init->fb_bpp) {
	case 16:
		dev_priv->color_fmt = RADEON_COLOR_FORMAT_RGB565;
		break;
	case 32:
	default:
		dev_priv->color_fmt = RADEON_COLOR_FORMAT_ARGB8888;
		break;
	}
	dev_priv->front_offset = init->front_offset;
	dev_priv->front_pitch = init->front_pitch;
	dev_priv->back_offset = init->back_offset;
	dev_priv->back_pitch = init->back_pitch;

	switch (init->depth_bpp) {
	case 16:
		dev_priv->depth_fmt = RADEON_DEPTH_FORMAT_16BIT_INT_Z;
		break;
	case 32:
	default:
		dev_priv->depth_fmt = RADEON_DEPTH_FORMAT_24BIT_INT_Z;
		break;
	}
	dev_priv->depth_offset = init->depth_offset;
	dev_priv->depth_pitch = init->depth_pitch;

	/* Hardware state for depth clears.  Remove this if/when we no
	 * longer clear the depth buffer with a 3D rectangle.  Hard-code
	 * all values to prevent unwanted 3D state from slipping through
	 * and screwing with the clear operation.
	 */
	dev_priv->depth_clear.rb3d_cntl = (RADEON_PLANE_MASK_ENABLE |
					   (dev_priv->color_fmt << 10) |
					   (dev_priv->chip_family < CHIP_R200 ? RADEON_ZBLOCK16 : 0));

	dev_priv->depth_clear.rb3d_zstencilcntl =
	    (dev_priv->depth_fmt |
	     RADEON_Z_TEST_ALWAYS |
	     RADEON_STENCIL_TEST_ALWAYS |
	     RADEON_STENCIL_S_FAIL_REPLACE |
	     RADEON_STENCIL_ZPASS_REPLACE |
	     RADEON_STENCIL_ZFAIL_REPLACE | RADEON_Z_WRITE_ENABLE);

	dev_priv->depth_clear.se_cntl = (RADEON_FFACE_CULL_CW |
					 RADEON_BFACE_SOLID |
					 RADEON_FFACE_SOLID |
					 RADEON_FLAT_SHADE_VTX_LAST |
					 RADEON_DIFFUSE_SHADE_FLAT |
					 RADEON_ALPHA_SHADE_FLAT |
					 RADEON_SPECULAR_SHADE_FLAT |
					 RADEON_FOG_SHADE_FLAT |
					 RADEON_VTX_PIX_CENTER_OGL |
					 RADEON_ROUND_MODE_TRUNC |
					 RADEON_ROUND_PREC_8TH_PIX);


	dev_priv->ring_offset = init->ring_offset;
	dev_priv->ring_rptr_offset = init->ring_rptr_offset;
	dev_priv->buffers_offset = init->buffers_offset;
	dev_priv->gart_textures_offset = init->gart_textures_offset;

	dev_priv->sarea = drm_getsarea(dev);
	if (!dev_priv->sarea) {
		DRM_ERROR("could not find sarea!\n");
		radeon_do_cleanup_cp(dev);
		return -EINVAL;
	}

	dev_priv->cp_ring = drm_core_findmap(dev, init->ring_offset);
	if (!dev_priv->cp_ring) {
		DRM_ERROR("could not find cp ring region!\n");
		radeon_do_cleanup_cp(dev);
		return -EINVAL;
	}
	dev_priv->ring_rptr = drm_core_findmap(dev, init->ring_rptr_offset);
	if (!dev_priv->ring_rptr) {
		DRM_ERROR("could not find ring read pointer!\n");
		radeon_do_cleanup_cp(dev);
		return -EINVAL;
	}
	dev->agp_buffer_token = init->buffers_offset;
	dev->agp_buffer_map = drm_core_findmap(dev, init->buffers_offset);
	if (!dev->agp_buffer_map) {
		DRM_ERROR("could not find dma buffer region!\n");
		radeon_do_cleanup_cp(dev);
		return -EINVAL;
	}

	if (init->gart_textures_offset) {
		dev_priv->gart_textures =
		    drm_core_findmap(dev, init->gart_textures_offset);
		if (!dev_priv->gart_textures) {
			DRM_ERROR("could not find GART texture region!\n");
			radeon_do_cleanup_cp(dev);
			return -EINVAL;
		}
	}

	dev_priv->sarea_priv =
	    (drm_radeon_sarea_t *) ((u8 *) dev_priv->sarea->handle +
				    init->sarea_priv_offset);

#if __OS_HAS_AGP
	if (dev_priv->flags & RADEON_IS_AGP) {
		drm_core_ioremap_wc(dev_priv->cp_ring, dev);
		drm_core_ioremap_wc(dev_priv->ring_rptr, dev);
		drm_core_ioremap_wc(dev->agp_buffer_map, dev);
		if (!dev_priv->cp_ring->handle ||
		    !dev_priv->ring_rptr->handle ||
		    !dev->agp_buffer_map->handle) {
			DRM_ERROR("could not find ioremap agp regions!\n");
			radeon_do_cleanup_cp(dev);
			return -EINVAL;
		}
	} else
#endif
	{
		dev_priv->cp_ring->handle = (void *)dev_priv->cp_ring->offset;
		dev_priv->ring_rptr->handle =
		    (void *)dev_priv->ring_rptr->offset;
		dev->agp_buffer_map->handle =
		    (void *)dev->agp_buffer_map->offset;

		DRM_DEBUG("dev_priv->cp_ring->handle %p\n",
			  dev_priv->cp_ring->handle);
		DRM_DEBUG("dev_priv->ring_rptr->handle %p\n",
			  dev_priv->ring_rptr->handle);
		DRM_DEBUG("dev->agp_buffer_map->handle %p\n",
			  dev->agp_buffer_map->handle);
	}

	dev_priv->fb_location = (radeon_read_fb_location(dev_priv) & 0xffff) << 16;
	dev_priv->fb_size =
		((radeon_read_fb_location(dev_priv) & 0xffff0000u) + 0x10000)
		- dev_priv->fb_location;

	dev_priv->front_pitch_offset = (((dev_priv->front_pitch / 64) << 22) |
					((dev_priv->front_offset
					  + dev_priv->fb_location) >> 10));

	dev_priv->back_pitch_offset = (((dev_priv->back_pitch / 64) << 22) |
				       ((dev_priv->back_offset
					 + dev_priv->fb_location) >> 10));

	dev_priv->depth_pitch_offset = (((dev_priv->depth_pitch / 64) << 22) |
					((dev_priv->depth_offset
					  + dev_priv->fb_location) >> 10));

	dev_priv->gart_size = init->gart_size;

	/* New let's set the memory map ... */
	if (dev_priv->new_memmap) {
		u32 base = 0;

		DRM_INFO("Setting GART location based on new memory map\n");

		/* If using AGP, try to locate the AGP aperture at the same
		 * location in the card and on the bus, though we have to
		 * align it down.
		 */
#if __OS_HAS_AGP
		if (dev_priv->flags & RADEON_IS_AGP) {
			base = dev->agp->base;
			/* Check if valid */
			if ((base + dev_priv->gart_size - 1) >= dev_priv->fb_location &&
			    base < (dev_priv->fb_location + dev_priv->fb_size - 1)) {
				DRM_INFO("Can't use AGP base @0x%08lx, won't fit\n",
					 dev->agp->base);
				base = 0;
			}
		}
#endif
		/* If not or if AGP is at 0 (Macs), try to put it elsewhere */
		if (base == 0) {
			base = dev_priv->fb_location + dev_priv->fb_size;
			if (base < dev_priv->fb_location ||
			    ((base + dev_priv->gart_size) & 0xfffffffful) < base)
				base = dev_priv->fb_location
					- dev_priv->gart_size;
		}
		dev_priv->gart_vm_start = base & 0xffc00000u;
		if (dev_priv->gart_vm_start != base)
			DRM_INFO("GART aligned down from 0x%08x to 0x%08x\n",
				 base, dev_priv->gart_vm_start);
	} else {
		DRM_INFO("Setting GART location based on old memory map\n");
		dev_priv->gart_vm_start = dev_priv->fb_location +
			RADEON_READ(RADEON_CONFIG_APER_SIZE);
	}

#if __OS_HAS_AGP
	if (dev_priv->flags & RADEON_IS_AGP)
		dev_priv->gart_buffers_offset = (dev->agp_buffer_map->offset
						 - dev->agp->base
						 + dev_priv->gart_vm_start);
	else
#endif
		dev_priv->gart_buffers_offset = (dev->agp_buffer_map->offset
					- (unsigned long)dev->sg->virtual
					+ dev_priv->gart_vm_start);

	DRM_DEBUG("dev_priv->gart_size %d\n", dev_priv->gart_size);
	DRM_DEBUG("dev_priv->gart_vm_start 0x%x\n",
	          (unsigned int) dev_priv->gart_vm_start);
	DRM_DEBUG("dev_priv->gart_buffers_offset 0x%lx\n",
	          dev_priv->gart_buffers_offset);

	dev_priv->ring.start = (u32 *) dev_priv->cp_ring->handle;
	dev_priv->ring.end = ((u32 *) dev_priv->cp_ring->handle
			      + init->ring_size / sizeof(u32));
	dev_priv->ring.size = init->ring_size;
	dev_priv->ring.size_l2qw = drm_order(init->ring_size / 8);

	dev_priv->ring.rptr_update = /* init->rptr_update */ 4096;
	dev_priv->ring.rptr_update_l2qw = drm_order( /* init->rptr_update */ 4096 / 8);

	dev_priv->ring.fetch_size = /* init->fetch_size */ 32;
	dev_priv->ring.fetch_size_l2ow = drm_order( /* init->fetch_size */ 32 / 16);

	dev_priv->ring.tail_mask = (dev_priv->ring.size / sizeof(u32)) - 1;

	dev_priv->ring.high_mark = RADEON_RING_HIGH_MARK;

#if __OS_HAS_AGP
	if (dev_priv->flags & RADEON_IS_AGP) {
		/* Turn off PCI GART */
		radeon_set_pcigart(dev_priv, 0);
	} else
#endif
	{
		dev_priv->gart_info.table_mask = DMA_BIT_MASK(32);
		/* if we have an offset set from userspace */
		if (dev_priv->pcigart_offset_set) {
			dev_priv->gart_info.bus_addr =
			    dev_priv->pcigart_offset + dev_priv->fb_location;
			dev_priv->gart_info.mapping.offset =
			    dev_priv->pcigart_offset + dev_priv->fb_aper_offset;
			dev_priv->gart_info.mapping.size =
			    dev_priv->gart_info.table_size;

			drm_core_ioremap_wc(&dev_priv->gart_info.mapping, dev);
			if (!dev_priv->gart_info.mapping.handle) {
				DRM_ERROR("ioremap failed.\n");
				radeon_do_cleanup_cp(dev);
				return -EINVAL;
			}

			dev_priv->gart_info.addr =
			    dev_priv->gart_info.mapping.handle;

			if (dev_priv->flags & RADEON_IS_PCIE)
				dev_priv->gart_info.gart_reg_if = DRM_ATI_GART_PCIE;
			else
				dev_priv->gart_info.gart_reg_if = DRM_ATI_GART_PCI;
			dev_priv->gart_info.gart_table_location =
			    DRM_ATI_GART_FB;

			DRM_DEBUG("Setting phys_pci_gart to %p %08lX\n",
				  dev_priv->gart_info.addr,
				  dev_priv->pcigart_offset);

		} else {
			if (dev_priv->flags & RADEON_IS_IGPGART)
				dev_priv->gart_info.gart_reg_if = DRM_ATI_GART_IGP;
			else
				dev_priv->gart_info.gart_reg_if = DRM_ATI_GART_PCI;
			dev_priv->gart_info.gart_table_location =
			    DRM_ATI_GART_MAIN;
			dev_priv->gart_info.addr = NULL;
			dev_priv->gart_info.bus_addr = 0;
			if (dev_priv->flags & RADEON_IS_PCIE) {
				DRM_ERROR
				    ("Cannot use PCI Express without GART in FB memory\n");
				radeon_do_cleanup_cp(dev);
				return -EINVAL;
			}
		}

		if ((dev_priv->flags & RADEON_FAMILY_MASK) == CHIP_RS600)
			ret = r600_page_table_init(dev);
		else
			ret = drm_ati_pcigart_init(dev, &dev_priv->gart_info);

		if (!ret) {
			DRM_ERROR("failed to init PCI GART!\n");
			radeon_do_cleanup_cp(dev);
			return -ENOMEM;
		}

		/* Turn on PCI GART */
		radeon_set_pcigart(dev_priv, 1);
	}

	/* Start with assuming that writeback doesn't work */
	dev_priv->writeback_works = 0;

	radeon_cp_load_microcode(dev_priv);
	radeon_cp_init_ring_buffer(dev, dev_priv);

	dev_priv->last_buf = 0;

	radeon_do_engine_reset(dev);
	radeon_test_writeback(dev_priv);

	return 0;
}

static int radeon_do_cleanup_cp(struct drm_device * dev)
{
	drm_radeon_private_t *dev_priv = dev->dev_private;
	DRM_DEBUG("\n");

	/* Make sure interrupts are disabled here because the uninstall ioctl
	 * may not have been called from userspace and after dev_private
	 * is freed, it's too late.
	 */
	if (dev->irq_enabled)
		drm_irq_uninstall(dev);

#if __OS_HAS_AGP
	if (dev_priv->flags & RADEON_IS_AGP) {
		if (dev_priv->cp_ring != NULL) {
			drm_core_ioremapfree(dev_priv->cp_ring, dev);
			dev_priv->cp_ring = NULL;
		}
		if (dev_priv->ring_rptr != NULL) {
			drm_core_ioremapfree(dev_priv->ring_rptr, dev);
			dev_priv->ring_rptr = NULL;
		}
		if (dev->agp_buffer_map != NULL) {
			drm_core_ioremapfree(dev->agp_buffer_map, dev);
			dev->agp_buffer_map = NULL;
		}
	} else
#endif
	{

		if (dev_priv->gart_info.bus_addr) {
			/* Turn off PCI GART */
			radeon_set_pcigart(dev_priv, 0);

			if ((dev_priv->flags & RADEON_FAMILY_MASK) == CHIP_RS600)
				r600_page_table_cleanup(dev, &dev_priv->gart_info);
			else {
				if (!drm_ati_pcigart_cleanup(dev, &dev_priv->gart_info))
					DRM_ERROR("failed to cleanup PCI GART!\n");
			}
		}

		if (dev_priv->gart_info.gart_table_location == DRM_ATI_GART_FB)
		{
			drm_core_ioremapfree(&dev_priv->gart_info.mapping, dev);
			dev_priv->gart_info.addr = 0;
		}
	}
	/* only clear to the start of flags */
	memset(dev_priv, 0, offsetof(drm_radeon_private_t, flags));

	return 0;
}

/* This code will reinit the Radeon CP hardware after a resume from disc.
 * AFAIK, it would be very difficult to pickle the state at suspend time, so
 * here we make sure that all Radeon hardware initialisation is re-done without
 * affecting running applications.
 *
 * Charl P. Botha <http://cpbotha.net>
 */
static int radeon_do_resume_cp(struct drm_device * dev)
{
	drm_radeon_private_t *dev_priv = dev->dev_private;

	if (!dev_priv) {
		DRM_ERROR("Called with no initialization\n");
		return -EINVAL;
	}

	DRM_DEBUG("Starting radeon_do_resume_cp()\n");

#if __OS_HAS_AGP
	if (dev_priv->flags & RADEON_IS_AGP) {
		/* Turn off PCI GART */
		radeon_set_pcigart(dev_priv, 0);
	} else
#endif
	{
		/* Turn on PCI GART */
		radeon_set_pcigart(dev_priv, 1);
	}

	radeon_cp_load_microcode(dev_priv);
	radeon_cp_init_ring_buffer(dev, dev_priv);

	radeon_do_engine_reset(dev);
	radeon_irq_set_state(dev, RADEON_SW_INT_ENABLE, 1);

	DRM_DEBUG("radeon_do_resume_cp() complete\n");

	return 0;
}

int radeon_cp_init(struct drm_device *dev, void *data, struct drm_file *file_priv)
{
	drm_radeon_private_t *dev_priv = dev->dev_private;
	drm_radeon_init_t *init = data;

	LOCK_TEST_WITH_RETURN(dev, file_priv);

	if (init->func == RADEON_INIT_R300_CP)
		r300_init_reg_flags(dev);

	switch (init->func) {
	case RADEON_INIT_CP:
	case RADEON_INIT_R200_CP:
	case RADEON_INIT_R300_CP:
		return radeon_do_init_cp(dev, init);
	case RADEON_INIT_R600_CP:
		return r600_do_init_cp(dev, init);
	case RADEON_CLEANUP_CP:
		if ((dev_priv->flags & RADEON_FAMILY_MASK) >= CHIP_R600)
			return r600_do_cleanup_cp(dev);
		else
			return radeon_do_cleanup_cp(dev);
	}

	return -EINVAL;
}

int radeon_cp_start(struct drm_device *dev, void *data, struct drm_file *file_priv)
{
	drm_radeon_private_t *dev_priv = dev->dev_private;
	DRM_DEBUG("\n");

	LOCK_TEST_WITH_RETURN(dev, file_priv);

	if (dev_priv->cp_running) {
		DRM_DEBUG("while CP running\n");
		return 0;
	}
	if (dev_priv->cp_mode == RADEON_CSQ_PRIDIS_INDDIS) {
		DRM_DEBUG("called with bogus CP mode (%d)\n",
			  dev_priv->cp_mode);
		return 0;
	}

	if ((dev_priv->flags & RADEON_FAMILY_MASK) >= CHIP_R600)
		r600_do_cp_start(dev_priv);
	else
		radeon_do_cp_start(dev_priv);

	return 0;
}

/* Stop the CP.  The engine must have been idled before calling this
 * routine.
 */
int radeon_cp_stop(struct drm_device *dev, void *data, struct drm_file *file_priv)
{
	drm_radeon_private_t *dev_priv = dev->dev_private;
	drm_radeon_cp_stop_t *stop = data;
	int ret;
	DRM_DEBUG("\n");

	LOCK_TEST_WITH_RETURN(dev, file_priv);

	if (!dev_priv->cp_running)
		return 0;

	/* Flush any pending CP commands.  This ensures any outstanding
	 * commands are exectuted by the engine before we turn it off.
	 */
	if (stop->flush) {
		radeon_do_cp_flush(dev_priv);
	}

	/* If we fail to make the engine go idle, we return an error
	 * code so that the DRM ioctl wrapper can try again.
	 */
	if (stop->idle) {
		if ((dev_priv->flags & RADEON_FAMILY_MASK) >= CHIP_R600)
			ret = r600_do_cp_idle(dev_priv);
		else
			ret = radeon_do_cp_idle(dev_priv);
		if (ret)
			return ret;
	}

	/* Finally, we can turn off the CP.  If the engine isn't idle,
	 * we will get some dropped triangles as they won't be fully
	 * rendered before the CP is shut down.
	 */
	if ((dev_priv->flags & RADEON_FAMILY_MASK) >= CHIP_R600)
		r600_do_cp_stop(dev_priv);
	else
		radeon_do_cp_stop(dev_priv);

	/* Reset the engine */
	if ((dev_priv->flags & RADEON_FAMILY_MASK) < CHIP_R600)
	        radeon_do_engine_reset(dev);
	else
		r600_do_engine_reset(dev);

	return 0;
}

void radeon_do_release(struct drm_device * dev)
{
	drm_radeon_private_t *dev_priv = dev->dev_private;
	int i, ret;

	if (dev_priv) {
		if (dev_priv->cp_running) {
			/* Stop the cp */
			if ((dev_priv->flags & RADEON_FAMILY_MASK) >= CHIP_R600) {
				while ((ret = r600_do_cp_idle(dev_priv)) != 0) {
					DRM_DEBUG("r600_do_cp_idle %d\n", ret);
#ifdef __linux__
					schedule();
#else
<<<<<<< HEAD
#if defined(__FreeBSD__) && __FreeBSD_version > 500000
					mtx_sleep(&ret, &dev->dev_lock, PZERO, "rdnrel",
						  1);
#else
					tsleep(&ret, PZERO, "rdnrel", 1);
#endif
=======
				mtx_sleep(&ret, &dev->dev_lock, 0, "rdnrel", 1);
>>>>>>> e2d7dfb6
#endif
				}
				r600_do_cp_stop(dev_priv);
				r600_do_engine_reset(dev);
			} else {
				while ((ret = radeon_do_cp_idle(dev_priv)) != 0) {
					DRM_DEBUG("radeon_do_cp_idle %d\n", ret);
#ifdef __linux__
					schedule();
#else
#if defined(__FreeBSD__) && __FreeBSD_version > 500000
					mtx_sleep(&ret, &dev->dev_lock, PZERO, "rdnrel",
						  1);
#else
					tsleep(&ret, PZERO, "rdnrel", 1);
#endif
#endif
				}
				radeon_do_cp_stop(dev_priv);
				radeon_do_engine_reset(dev);
			}
		}

		if ((dev_priv->flags & RADEON_FAMILY_MASK) < CHIP_R600) {
			/* Disable *all* interrupts */
			if (dev_priv->mmio)	/* remove this after permanent addmaps */
				RADEON_WRITE(RADEON_GEN_INT_CNTL, 0);

			if (dev_priv->mmio) {	/* remove all surfaces */
				for (i = 0; i < RADEON_MAX_SURFACES; i++) {
					RADEON_WRITE(RADEON_SURFACE0_INFO + 16 * i, 0);
					RADEON_WRITE(RADEON_SURFACE0_LOWER_BOUND +
						     16 * i, 0);
					RADEON_WRITE(RADEON_SURFACE0_UPPER_BOUND +
						     16 * i, 0);
				}
			}
		}

		/* Free memory heap structures */
		radeon_mem_takedown(&(dev_priv->gart_heap));
		radeon_mem_takedown(&(dev_priv->fb_heap));

		/* deallocate kernel resources */
		if ((dev_priv->flags & RADEON_FAMILY_MASK) >= CHIP_R600)
			r600_do_cleanup_cp(dev);
		else
			radeon_do_cleanup_cp(dev);
	}
}

/* Just reset the CP ring.  Called as part of an X Server engine reset.
 */
int radeon_cp_reset(struct drm_device *dev, void *data, struct drm_file *file_priv)
{
	drm_radeon_private_t *dev_priv = dev->dev_private;
	DRM_DEBUG("\n");

	LOCK_TEST_WITH_RETURN(dev, file_priv);

	if (!dev_priv) {
		DRM_DEBUG("called before init done\n");
		return -EINVAL;
	}

	if ((dev_priv->flags & RADEON_FAMILY_MASK) >= CHIP_R600)
		r600_do_cp_reset(dev_priv);
	else
		radeon_do_cp_reset(dev_priv);

	/* The CP is no longer running after an engine reset */
	dev_priv->cp_running = 0;

	return 0;
}

int radeon_cp_idle(struct drm_device *dev, void *data, struct drm_file *file_priv)
{
	drm_radeon_private_t *dev_priv = dev->dev_private;
	DRM_DEBUG("\n");

	LOCK_TEST_WITH_RETURN(dev, file_priv);

	if ((dev_priv->flags & RADEON_FAMILY_MASK) >= CHIP_R600)
		return r600_do_cp_idle(dev_priv);
	else
		return radeon_do_cp_idle(dev_priv);
}

/* Added by Charl P. Botha to call radeon_do_resume_cp().
 */
int radeon_cp_resume(struct drm_device *dev, void *data, struct drm_file *file_priv)
{
	drm_radeon_private_t *dev_priv = dev->dev_private;

	if ((dev_priv->flags & RADEON_FAMILY_MASK) >= CHIP_R600)
		return r600_do_resume_cp(dev);
	else
		return radeon_do_resume_cp(dev);
}

int radeon_engine_reset(struct drm_device *dev, void *data, struct drm_file *file_priv)
{
	drm_radeon_private_t *dev_priv = dev->dev_private;
	DRM_DEBUG("\n");

	LOCK_TEST_WITH_RETURN(dev, file_priv);

	if ((dev_priv->flags & RADEON_FAMILY_MASK) >= CHIP_R600)
		return r600_do_engine_reset(dev);
	else
		return radeon_do_engine_reset(dev);
}

/* ================================================================
 * Fullscreen mode
 */

/* KW: Deprecated to say the least:
 */
int radeon_fullscreen(struct drm_device *dev, void *data, struct drm_file *file_priv)
{
	return 0;
}

/* ================================================================
 * Freelist management
 */

/* Original comment: FIXME: ROTATE_BUFS is a hack to cycle through
 *   bufs until freelist code is used.  Note this hides a problem with
 *   the scratch register * (used to keep track of last buffer
 *   completed) being written to before * the last buffer has actually
 *   completed rendering.
 *
 * KW:  It's also a good way to find free buffers quickly.
 *
 * KW: Ideally this loop wouldn't exist, and freelist_get wouldn't
 * sleep.  However, bugs in older versions of radeon_accel.c mean that
 * we essentially have to do this, else old clients will break.
 *
 * However, it does leave open a potential deadlock where all the
 * buffers are held by other clients, which can't release them because
 * they can't get the lock.
 */

struct drm_buf *radeon_freelist_get(struct drm_device * dev)
{
	struct drm_device_dma *dma = dev->dma;
	drm_radeon_private_t *dev_priv = dev->dev_private;
	drm_radeon_buf_priv_t *buf_priv;
	struct drm_buf *buf;
	int i, t;
	int start;

	if (++dev_priv->last_buf >= dma->buf_count)
		dev_priv->last_buf = 0;

	start = dev_priv->last_buf;

	for (t = 0; t < dev_priv->usec_timeout; t++) {
		u32 done_age;
		if ((dev_priv->flags & RADEON_FAMILY_MASK) >= CHIP_R600)
			done_age = GET_R600_SCRATCH(1);
		else
			done_age = GET_SCRATCH(1);
		DRM_DEBUG("done_age = %d\n", done_age);
		for (i = start; i < dma->buf_count; i++) {
			buf = dma->buflist[i];
			buf_priv = buf->dev_private;
			if (buf->file_priv == NULL || (buf->pending &&
						       buf_priv->age <=
						       done_age)) {
				dev_priv->stats.requested_bufs++;
				buf->pending = 0;
				return buf;
			}
			start = 0;
		}

		if (t) {
			DRM_UDELAY(1);
			dev_priv->stats.freelist_loops++;
		}
	}

	DRM_DEBUG("returning NULL!\n");
	return NULL;
}

#if 0
struct drm_buf *radeon_freelist_get(struct drm_device * dev)
{
	struct drm_device_dma *dma = dev->dma;
	drm_radeon_private_t *dev_priv = dev->dev_private;
	drm_radeon_buf_priv_t *buf_priv;
	struct drm_buf *buf;
	int i, t;
	int start;
	u32 done_age = DRM_READ32(dev_priv->ring_rptr, RADEON_SCRATCHOFF(1));

	if (++dev_priv->last_buf >= dma->buf_count)
		dev_priv->last_buf = 0;

	start = dev_priv->last_buf;
	dev_priv->stats.freelist_loops++;

	for (t = 0; t < 2; t++) {
		for (i = start; i < dma->buf_count; i++) {
			buf = dma->buflist[i];
			buf_priv = buf->dev_private;
			if (buf->file_priv == 0 || (buf->pending &&
						    buf_priv->age <=
						    done_age)) {
				dev_priv->stats.requested_bufs++;
				buf->pending = 0;
				return buf;
			}
		}
		start = 0;
	}

	return NULL;
}
#endif

void radeon_freelist_reset(struct drm_device * dev)
{
	struct drm_device_dma *dma = dev->dma;
	drm_radeon_private_t *dev_priv = dev->dev_private;
	int i;

	dev_priv->last_buf = 0;
	for (i = 0; i < dma->buf_count; i++) {
		struct drm_buf *buf = dma->buflist[i];
		drm_radeon_buf_priv_t *buf_priv = buf->dev_private;
		buf_priv->age = 0;
	}
}

/* ================================================================
 * CP command submission
 */

int radeon_wait_ring(drm_radeon_private_t * dev_priv, int n)
{
	drm_radeon_ring_buffer_t *ring = &dev_priv->ring;
	int i;
	u32 last_head;

	if ((dev_priv->flags & RADEON_FAMILY_MASK) >= CHIP_R600)
	        last_head = R600_GET_RING_HEAD(dev_priv);
	else
	        last_head = GET_RING_HEAD(dev_priv);

	for (i = 0; i < dev_priv->usec_timeout; i++) {
		u32 head;

		if ((dev_priv->flags & RADEON_FAMILY_MASK) >= CHIP_R600)
			head = R600_GET_RING_HEAD(dev_priv);
		else
			head = GET_RING_HEAD(dev_priv);

		ring->space = (head - ring->tail) * sizeof(u32);
		if (ring->space <= 0)
			ring->space += ring->size;
		if (ring->space > n)
			return 0;

		dev_priv->stats.boxes |= RADEON_BOX_WAIT_IDLE;

		if (head != last_head)
			i = 0;
		last_head = head;

		DRM_UDELAY(1);
	}

	/* FIXME: This return value is ignored in the BEGIN_RING macro! */
#if RADEON_FIFO_DEBUG
	radeon_status(dev_priv);
	DRM_ERROR("failed!\n");
#endif
	return -EBUSY;
}

static int radeon_cp_get_buffers(struct drm_device *dev,
				 struct drm_file *file_priv,
				 struct drm_dma * d)
{
	int i;
	struct drm_buf *buf;

	for (i = d->granted_count; i < d->request_count; i++) {
		buf = radeon_freelist_get(dev);
		if (!buf)
			return -EBUSY;	/* NOTE: broken client */

		buf->file_priv = file_priv;

		if (DRM_COPY_TO_USER(&d->request_indices[i], &buf->idx,
				     sizeof(buf->idx)))
			return -EFAULT;
		if (DRM_COPY_TO_USER(&d->request_sizes[i], &buf->total,
				     sizeof(buf->total)))
			return -EFAULT;

		d->granted_count++;
	}
	return 0;
}

int radeon_cp_buffers(struct drm_device *dev, void *data, struct drm_file *file_priv)
{
	struct drm_device_dma *dma = dev->dma;
	int ret = 0;
	struct drm_dma *d = data;

	LOCK_TEST_WITH_RETURN(dev, file_priv);

	/* Please don't send us buffers.
	 */
	if (d->send_count != 0) {
		DRM_ERROR("Process %d trying to send %d buffers via drmDMA\n",
			  DRM_CURRENTPID, d->send_count);
		return -EINVAL;
	}

	/* We'll send you buffers.
	 */
	if (d->request_count < 0 || d->request_count > dma->buf_count) {
		DRM_ERROR("Process %d trying to get %d buffers (of %d max)\n",
			  DRM_CURRENTPID, d->request_count, dma->buf_count);
		return -EINVAL;
	}

	d->granted_count = 0;

	if (d->request_count) {
		ret = radeon_cp_get_buffers(dev, file_priv, d);
	}

	return ret;
}

void radeon_commit_ring(drm_radeon_private_t *dev_priv)
{
	int i;
	u32 *ring;
	int tail_aligned;

	/* check if the ring is padded out to 16-dword alignment */

	tail_aligned = dev_priv->ring.tail & 0xf;
	if (tail_aligned) {
		int num_p2 = 16 - tail_aligned;

		ring = dev_priv->ring.start;
		/* pad with some CP_PACKET2 */
		for (i = 0; i < num_p2; i++)
			ring[dev_priv->ring.tail + i] = CP_PACKET2();

		dev_priv->ring.tail += i;

		dev_priv->ring.space -= num_p2 * sizeof(u32);
	}

	dev_priv->ring.tail &= dev_priv->ring.tail_mask;

	DRM_MEMORYBARRIER();
	if ((dev_priv->flags & RADEON_FAMILY_MASK) >= CHIP_R600)
		R600_GET_RING_HEAD( dev_priv );
	else
		GET_RING_HEAD( dev_priv );

	if ((dev_priv->flags & RADEON_FAMILY_MASK) >= CHIP_R600) {
		RADEON_WRITE(R600_CP_RB_WPTR, dev_priv->ring.tail);
		/* read from PCI bus to ensure correct posting */
		RADEON_READ(R600_CP_RB_RPTR);
	} else {
		RADEON_WRITE(RADEON_CP_RB_WPTR, dev_priv->ring.tail);
		/* read from PCI bus to ensure correct posting */
		RADEON_READ(RADEON_CP_RB_RPTR);
	}
}

int radeon_driver_load(struct drm_device *dev, unsigned long flags)
{
	drm_radeon_private_t *dev_priv;
	int ret = 0;

	dev_priv = drm_alloc(sizeof(drm_radeon_private_t), DRM_MEM_DRIVER);
	if (dev_priv == NULL)
		return -ENOMEM;

	memset(dev_priv, 0, sizeof(drm_radeon_private_t));
	dev->dev_private = (void *)dev_priv;
	dev_priv->flags = flags;

	switch (flags & RADEON_FAMILY_MASK) {
	case CHIP_R100:
	case CHIP_RV200:
	case CHIP_R200:
	case CHIP_R300:
	case CHIP_R350:
	case CHIP_R420:
	case CHIP_R423:
	case CHIP_RV410:
	case CHIP_RV515:
	case CHIP_R520:
	case CHIP_RV570:
	case CHIP_R580:
		dev_priv->flags |= RADEON_HAS_HIERZ;
		break;
	default:
		/* all other chips have no hierarchical z buffer */
		break;
	}

	dev_priv->chip_family = flags & RADEON_FAMILY_MASK;
	if (drm_device_is_agp(dev))
		dev_priv->flags |= RADEON_IS_AGP;
	else if (drm_device_is_pcie(dev))
		dev_priv->flags |= RADEON_IS_PCIE;
	else
		dev_priv->flags |= RADEON_IS_PCI;

	ret = drm_vblank_init(dev, 2);
	if (ret) {
		radeon_driver_unload(dev);
		return ret;
	}

	DRM_DEBUG("%s card detected\n",
		  ((dev_priv->flags & RADEON_IS_AGP) ? "AGP" : (((dev_priv->flags & RADEON_IS_PCIE) ? "PCIE" : "PCI"))));
	return ret;
}

/* Create mappings for registers and framebuffer so userland doesn't necessarily
 * have to find them.
 */
int radeon_driver_firstopen(struct drm_device *dev)
{
	int ret;
	drm_local_map_t *map;
	drm_radeon_private_t *dev_priv = dev->dev_private;

	dev_priv->gart_info.table_size = RADEON_PCIGART_TABLE_SIZE;

	ret = drm_addmap(dev, drm_get_resource_start(dev, 2),
			 drm_get_resource_len(dev, 2), _DRM_REGISTERS,
			 _DRM_READ_ONLY, &dev_priv->mmio);
	if (ret != 0)
		return ret;

	dev_priv->fb_aper_offset = drm_get_resource_start(dev, 0);
	ret = drm_addmap(dev, dev_priv->fb_aper_offset,
			 drm_get_resource_len(dev, 0), _DRM_FRAME_BUFFER,
			 _DRM_WRITE_COMBINING, &map);
	if (ret != 0)
		return ret;

	return 0;
}

int radeon_driver_unload(struct drm_device *dev)
{
	drm_radeon_private_t *dev_priv = dev->dev_private;

	DRM_DEBUG("\n");
	drm_free(dev_priv, sizeof(*dev_priv), DRM_MEM_DRIVER);

	dev->dev_private = NULL;
	return 0;
}<|MERGE_RESOLUTION|>--- conflicted
+++ resolved
@@ -1584,16 +1584,12 @@
 #ifdef __linux__
 					schedule();
 #else
-<<<<<<< HEAD
 #if defined(__FreeBSD__) && __FreeBSD_version > 500000
 					mtx_sleep(&ret, &dev->dev_lock, PZERO, "rdnrel",
 						  1);
 #else
 					tsleep(&ret, PZERO, "rdnrel", 1);
 #endif
-=======
-				mtx_sleep(&ret, &dev->dev_lock, 0, "rdnrel", 1);
->>>>>>> e2d7dfb6
 #endif
 				}
 				r600_do_cp_stop(dev_priv);
