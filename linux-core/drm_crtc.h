--- conflicted
+++ resolved
@@ -445,14 +445,11 @@
 extern int drm_mode_vrefresh(struct drm_display_mode *mode);
 extern void drm_mode_set_crtcinfo(struct drm_display_mode *p,
 				  int adjust_flags);
-<<<<<<< HEAD
 extern struct drm_display_mode *drm_crtc_mode_create(struct drm_device *dev);
 extern bool drm_initial_config(struct drm_device *dev, bool cangrow);
 extern void drm_framebuffer_set_object(struct drm_device *dev,
 				       unsigned long handle);
 extern bool drm_set_desired_modes(struct drm_device *dev);
-=======
->>>>>>> 50672adb
 
 /* IOCTLs */
 extern int drm_mode_getresources(struct inode *inode, struct file *filp,
