--- conflicted
+++ resolved
@@ -21,16 +21,12 @@
 mga-objs    := mga_drv.o mga_dma.o mga_state.o mga_warp.o mga_irq.o
 i810-objs   := i810_drv.o i810_dma.o
 i915-objs   := i915_drv.o i915_dma.o i915_irq.o i915_mem.o i915_fence.o \
-<<<<<<< HEAD
-		i915_buffer.o i915_execbuf.o i915_gem.o \
+		i915_buffer.o i915_compat.o i915_execbuf.o i915_suspend.o \
+		i915_gem.o i915_opregion.o \
 	        intel_display.o intel_crt.o intel_lvds.o intel_bios.o \
 		intel_sdvo.o intel_modes.o intel_i2c.o i915_init.o intel_fb.o \
-		intel_tv.o i915_compat.o intel_dvo.o dvo_ch7xxx.o \
+		intel_tv.o intel_dvo.o dvo_ch7xxx.o \
 		dvo_ch7017.o dvo_ivch.o dvo_tfp410.o dvo_sil164.o
-=======
-		i915_buffer.o i915_compat.o i915_execbuf.o i915_suspend.o \
-		i915_opregion.o
->>>>>>> 95c02743
 nouveau-objs := nouveau_drv.o nouveau_state.o nouveau_fifo.o nouveau_mem.o \
 		nouveau_object.o nouveau_irq.o nouveau_notifier.o nouveau_swmthd.o \
 		nouveau_sgdma.o nouveau_dma.o nouveau_bo.o nouveau_fence.o \
